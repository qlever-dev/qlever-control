# Copyright 2024, University of Freiburg,
# Chair of Algorithms and Data Structures
# Author: Hannah Bast <bast@cs.uni-freiburg.de>

from __future__ import annotations

import shlex
import subprocess
from typing import Optional

from qlever.log import log
from qlever.util import get_random_string, run_command


class ContainerizeException(Exception):
    pass


class Containerize:
    """
    This class contains functions specific for running commands with various
    container engines.
    """

    @staticmethod
    def supported_systems() -> list[str]:
        """
        Return a list of the supported container systems. Make sure that they
        are all indeed supported by `containerize_command` below.
        """
        return ["docker", "podman", "singularity"]

    @staticmethod
    def containerize_command(
        cmd: str,
        container_system: str,
        run_subcommand: str,
        image_name: str,
        container_name: str,
        volumes: list[tuple[str, str]] = [],
        ports: list[tuple[int, int]] = [],
        working_directory: Optional[str] = None,
        use_bash: bool = True,
    ) -> str:
        """
        Get the command to run `cmd` with the given `container_system` and the
        given options.
        """

        # Check that `container_system` is supported.
        if container_system not in Containerize.supported_systems():
            return ContainerizeException(
                f'Invalid container system "{container_system}"'
                f" (must be one of {Containerize.supported_systems()})"
            )

        # Set user and group ids. This is important so that the files created
        # by the containerized command are owned by the user running the
        # command.
        if container_system == "docker":
            user_option = " -u $(id -u):$(id -g)"
        elif container_system == "podman":
            user_option = " -u root"
        else:
            user_option = ""

        # Options for mounting volumes, setting ports, and setting the working
        # dir.
        volume_options = "".join([f" -v {v1}:{v2}" for v1, v2 in volumes])
        port_options = "".join([f" -p {p1}:{p2}" for p1, p2 in ports])
        working_directory_option = (
            f" -w {working_directory}" if working_directory is not None else ""
        )

        # Construct the command that runs `cmd` with the given container
        # system.
        containerized_cmd = (
            f"{container_system} {run_subcommand}"
            f"{user_option}"
            f" -v /etc/localtime:/etc/localtime:ro"
            f"{volume_options}"
            f"{port_options}"
            f"{working_directory_option}"
            f" --name {container_name}"
            f" --init"
        )
<<<<<<< HEAD

        if container_system == "singularity":
            print("using singularity")
            if run_subcommand == "run -d --restart=unless-stopped":
                run_subcommand = "exec --containall --cleanenv"
            elif run_subcommand == "run --rm":
                run_subcommand = "exec --containall --cleanenv  --writable-tmpfs"
                
            else:
                raise ValueError(f"{run_subcommand} not implemented for singularity")
            volume_options = volume_options.replace("-v", "--bind")
            working_directory_option= working_directory_option.replace("-w", "--pwd")
            image_name = image_name.replace("docker.io", "docker:/")
            cmd = f"mkdir /index -p; {cmd}"
            containerized_cmd = (
                f"{container_system} {run_subcommand} "
                f"{user_option} "
                f"--bind  /etc/localtime:/etc/localtime:ro "
                f" {volume_options} "
                f"{working_directory_option} "
                f"  {image_name} "
                f" bash -c {shlex.quote(cmd)}"
            )
            print(containerized_cmd)
        
=======
        if use_bash:
            containerized_cmd += (
                f" --entrypoint bash {image_name} -c {shlex.quote(cmd)}"
            )
        else:
            containerized_cmd += f" {image_name} {cmd}"
>>>>>>> 313c9ccc
        return containerized_cmd

    @staticmethod
    def is_running(container_system: str, container_name: str) -> bool:
        # Note: the `{{{{` and `}}}}` result in `{{` and `}}`, respectively.
        containers = (
            run_command(
                f'{container_system} ps --format="{{{{.Names}}}}"', return_output=True
            )
            .strip()
            .splitlines()
        )
        return container_name in containers

    @staticmethod
    def stop_and_remove_container(container_system: str, container_name: str) -> bool:
        """
        Stop the container with the given name using the given system. Return
        `True` if a container with that name was found and stopped, `False`
        otherwise.
        """

        # Check that `container_system` is supported.
        if container_system not in Containerize.supported_systems():
            return ContainerizeException(
                f'Invalid container system "{container_system}"'
                f" (must be one of {Containerize.supported_systems()})"
            )

        # Construct the command that stops the container.
        stop_cmd = (
            f"{container_system} stop {container_name} && "
            f"{container_system} rm {container_name}"
        )

        # Run the command.
        try:
            subprocess.run(
                stop_cmd,
                shell=True,
                check=True,
                stdout=subprocess.DEVNULL,
                stderr=subprocess.DEVNULL,
            )
            return True
        except Exception as e:
            log.debug(f'Error running "{stop_cmd}": {e}')
            return False

    @staticmethod
    def run_in_container(cmd: str, args) -> Optional[str]:
        """
        Run an arbitrary command in the qlever container and return its output.
        """
        if args.system in Containerize.supported_systems():
            if not args.server_container:
                args.server_container = get_random_string(20)
            run_cmd = Containerize().containerize_command(
                cmd,
                args.system,
                'run --rm -it --entrypoint "" ',
                args.image,
                args.server_container,
                volumes=[("$(pwd)", "/index")],
                working_directory="/index",
            )
            return run_command(run_cmd, return_output=True)<|MERGE_RESOLUTION|>--- conflicted
+++ resolved
@@ -84,7 +84,7 @@
             f" --name {container_name}"
             f" --init"
         )
-<<<<<<< HEAD
+
 
         if container_system == "singularity":
             print("using singularity")
@@ -110,14 +110,14 @@
             )
             print(containerized_cmd)
         
-=======
+
         if use_bash:
             containerized_cmd += (
                 f" --entrypoint bash {image_name} -c {shlex.quote(cmd)}"
             )
         else:
             containerized_cmd += f" {image_name} {cmd}"
->>>>>>> 313c9ccc
+
         return containerized_cmd
 
     @staticmethod
