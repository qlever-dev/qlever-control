--- conflicted
+++ resolved
@@ -609,13 +609,7 @@
                                 return_output=True,
                             )
                         except Exception as e:
-<<<<<<< HEAD
                             error_msg = get_json_error_msg(e)
-=======
-                            error_msg = {
-                                "short": "Malformed JSON",
-                                "long": re.sub(r"\s+", " ", str(e)),
-                            }
                         try:
                             count_if_present = run_command(
                                 f'jq -r ".results.bindings[0].count.value"'
@@ -624,7 +618,6 @@
                             ).rstrip()
                         except Exception:
                             count_if_present = None
->>>>>>> 8c845502
 
             error_msg_for_yaml = {}
 
