from __future__ import annotations

import subprocess
import time

from qlever.command import QleverCommand
from qlever.commands.cache_stats import CacheStatsCommand
from qlever.commands.status import StatusCommand
from qlever.commands.stop import StopCommand
from qlever.commands.warmup import WarmupCommand
from qlever.containerize import Containerize
from qlever.log import log
from qlever.util import is_qlever_server_alive, run_command


# Construct the command line based on the config file.
<<<<<<< HEAD
def construct_command(args) -> str:
=======
def construct_command_line(args) -> str:
>>>>>>> 94c0f799
    start_cmd = (
        f"{args.server_binary}"
        f" -i {args.name}"
        f" -j {args.num_threads}"
        f" -p {args.port}"
        f" -m {args.memory_for_queries}"
        f" -c {args.cache_max_size}"
        f" -e {args.cache_max_size_single_entry}"
        f" -k {args.cache_max_num_entries}"
    )

    if args.timeout:
        start_cmd += f" -s {args.timeout}"
    if args.access_token:
        start_cmd += f" -a {args.access_token}"
    if args.only_pso_and_pos_permutations:
        start_cmd += " --only-pso-and-pos-permutations"
    if not args.use_patterns:
        start_cmd += " --no-patterns"
    if args.use_text_index == "yes":
        start_cmd += " -t"
    start_cmd += f" > {args.name}.server-log.txt 2>&1"
    return start_cmd


# Kill existing server on the same port. Trust that StopCommand() works?
# Maybe return StopCommand().execute(args) and handle it with a try except?
def kill_existing_server(args) -> bool:
    args.cmdline_regex = f"^ServerMain.* -p {args.port}"
    args.no_containers = True
    if not StopCommand().execute(args):
        log.error("Stopping the existing server failed")
        return False
    log.info("")
    return True


# Run the command in a container
def wrap_command_in_container(args, start_cmd) -> str:
    if not args.server_container:
        args.server_container = f"qlever.server.{args.name}"
    start_cmd = Containerize().containerize_command(
        start_cmd,
        args.system,
        "run -d --restart=unless-stopped",
        args.image,
        args.server_container,
        volumes=[("$(pwd)", "/index")],
        ports=[(args.port, args.port)],
        working_directory="/index",
    )
    return start_cmd


# When running natively, check if the binary exists and works.
def check_binary(binary) -> bool:
    try:
        run_command(f"{binary} --help")
        return True
    except Exception as e:
        log.error(
            f'Running "{binary}" failed, '
            f"set `--server-binary` to a different binary or "
            f"set `--system to a container system`"
        )
        log.info("")
        log.info(f"The error message was: {e}")
        return False


<<<<<<< HEAD
# Set the index description.
def set_index_description(access_arg, port, desc) -> bool:
=======
# Set the access token if specified. Try to set the index description
def setting_index_description(access_arg, port, desc) -> bool:
>>>>>>> 94c0f799
    curl_cmd = (
        f"curl -Gs http://localhost:{port}/api"
        f' --data-urlencode "index-description={desc}"'
        f" {access_arg} > /dev/null"
    )
    log.debug(curl_cmd)
    try:
        run_command(curl_cmd)
    except Exception as e:
        log.error(f"Setting the index description failed ({e})")
        return False
    return True


<<<<<<< HEAD
# Set the text description.
def set_text_description(access_arg, port, text_desc) -> bool:
=======
# Set the access token if specified. Try to set the text description
def setting_text_description(access_arg, port, text_desc) -> bool:
>>>>>>> 94c0f799
    curl_cmd = (
        f"curl -Gs http://localhost:{port}/api"
        f' --data-urlencode "text-description={text_desc}"'
        f" {access_arg} > /dev/null"
    )
    log.debug(curl_cmd)
    try:
        run_command(curl_cmd)
    except Exception as e:
        log.error(f"Setting the text description failed ({e})")
        return False
    return True


class StartCommand(QleverCommand):
    """
    Class for executing the `start` command.
    """

    def __init__(self):
        pass

    def description(self) -> str:
        return (
            "Start the QLever server (requires that you have built "
            "an index with `qlever index` before)"
        )

    def should_have_qleverfile(self) -> bool:
        return True

    def relevant_qleverfile_arguments(self) -> dict[str : list[str]]:
        return {
            "data": ["name", "description", "text_description"],
            "server": [
                "server_binary",
                "host_name",
                "port",
                "access_token",
                "memory_for_queries",
                "cache_max_size",
                "cache_max_size_single_entry",
                "cache_max_num_entries",
                "num_threads",
                "timeout",
                "only_pso_and_pos_permutations",
                "use_patterns",
                "use_text_index",
                "warmup_cmd",
            ],
            "runtime": ["system", "image", "server_container"],
        }

    def additional_arguments(self, subparser) -> None:
        # subparser.add_argument("--kill-existing-with-same-name",
        #                        action="store_true",
        #                        default=False,
        #                        help="If a QLever server is already running "
        #                             "with the same name, kill it before "
        #                             "starting a new server")
        subparser.add_argument(
            "--kill-existing-with-same-port",
            action="store_true",
            default=False,
            help="If a QLever server is already running "
            "on the same port, kill it before "
            "starting a new server",
        )
        subparser.add_argument(
            "--no-warmup",
            action="store_true",
            default=False,
            help="Do not execute the warmup command",
        )
<<<<<<< HEAD
        subparser.add_argument(
            "--run-in-foreground",
            action="store_true",
            default=False,
            help="Run the server in the foreground "
            "(default: run in the background with `nohup`)",
        )
=======
>>>>>>> 94c0f799

    def execute(self, args) -> bool:
        # Kill existing server with the same name if so desired.
        #
        # TODO: This is currently disabled because I never used it once over
        # the past weeks and it is not clear to me what the use case is.
        if False:  # or args.kill_existing_with_same_name:
            args.cmdline_regex = f"^ServerMain.* -i {args.name}"
            args.no_containers = True
            StopCommand().execute(args)
            log.info("")

        # Kill existing server on the same port if so desired.
        if args.kill_existing_with_same_port:
            if args.kill_existing_with_same_port and not kill_existing_server(
                args
            ):
                return False

        # Construct the command line based on the config file.
        start_cmd = construct_command(args)

        # Run the command in a container (if so desired). Otherwise run with
        # `nohup` so that it keeps running after the shell is closed.
        if args.system in Containerize.supported_systems():
            start_cmd = wrap_command_in_container(args, start_cmd)
        elif args.run_in_foreground:
            start_cmd = f"{start_cmd}"
        else:
            start_cmd = f"nohup {start_cmd} &"

        # Show the command line.
        self.show(start_cmd, only_show=args.show)
        if args.show:
            return True

        # When running natively, check if the binary exists and works.
        if args.system == "native":
            ret = check_binary(args.server_binary)
            if not ret:
                return False

        # Check if a QLever server is already running on this port.
        endpoint_url = f"http://localhost:{args.port}"
        if is_qlever_server_alive(endpoint_url):
            log.error(f"QLever server already running on {endpoint_url}")
            log.info("")
            log.info(
                "To kill the existing server, use `qlever stop` "
                "or `qlever start` with option "
                "--kill-existing-with-same-port`"
            )

            # Show output of status command.
            args.cmdline_regex = f"^ServerMain.* -p *{args.port}"
            log.info("")
            StatusCommand().execute(args)
            return False

        # Remove already existing container.
        if (
            args.system in Containerize.supported_systems()
            and args.kill_existing_with_same_port
        ):
            try:
                run_command(f"{args.system} rm -f {args.server_container}")
            except Exception as e:
                log.error(f"Removing existing container failed: {e}")
                return False

        # Check if another process is already listening.
        # if self.net_connections_enabled:
        #     if port in [conn.laddr.port for conn
        #                 in psutil.net_connections()]:
        #         log.error(f"Port {port} is already in use by another process"
        #                   f" (use `lsof -i :{port}` to find out which one)")
        #         return False

        # Execute the command line.
        try:
            run_command(start_cmd)
        except Exception as e:
            log.error(f"Starting the QLever server failed ({e})")
            return False

        # Tail the server log until the server is ready (note that the `exec`
        # is important to make sure that the tail process is killed and not
        # just the bash process).
        log.info(
            f"Follow {args.name}.server-log.txt until the server is ready"
            f" (Ctrl-C stops following the log, but not the server)"
        )
        log.info("")
        tail_cmd = f"exec tail -f {args.name}.server-log.txt"
        tail_proc = subprocess.Popen(tail_cmd, shell=True)
        while not is_qlever_server_alive(endpoint_url):
            time.sleep(1)

<<<<<<< HEAD
        # Set the description for the index and text.
        access_arg = f'--data-urlencode "access-token={args.access_token}"'
        if args.description:
            ret = set_index_description(access_arg, port, args.description)
            if not ret:
                return False
        if args.text_description:
            ret = set_text_description(access_arg, port, args.text_description)
            if not ret:
                return False
=======
        # Set the access token if specified.
        access_arg = f'--data-urlencode "access-token={args.access_token}"'
        if args.description and not setting_index_description(
            access_arg, args.port, args.description
        ):
            return False

        if args.text_description and not setting_text_description(
            access_arg, args.port, args.text_description
        ):
            return False
>>>>>>> 94c0f799

        # Kill the tail process. NOTE: `tail_proc.kill()` does not work.
        tail_proc.terminate()

        # Execute the warmup command.
        if args.warmup_cmd and not args.no_warmup:
            log.info("")
            if not WarmupCommand().execute(args):
                log.error("Warmup failed")
                return False

        # Show cache stats.
        log.info("")
        args.detailed = False
        args.server_url = None
        CacheStatsCommand().execute(args)
        return True<|MERGE_RESOLUTION|>--- conflicted
+++ resolved
@@ -14,11 +14,7 @@
 
 
 # Construct the command line based on the config file.
-<<<<<<< HEAD
 def construct_command(args) -> str:
-=======
-def construct_command_line(args) -> str:
->>>>>>> 94c0f799
     start_cmd = (
         f"{args.server_binary}"
         f" -i {args.name}"
@@ -89,13 +85,8 @@
         return False
 
 
-<<<<<<< HEAD
 # Set the index description.
 def set_index_description(access_arg, port, desc) -> bool:
-=======
-# Set the access token if specified. Try to set the index description
-def setting_index_description(access_arg, port, desc) -> bool:
->>>>>>> 94c0f799
     curl_cmd = (
         f"curl -Gs http://localhost:{port}/api"
         f' --data-urlencode "index-description={desc}"'
@@ -110,13 +101,8 @@
     return True
 
 
-<<<<<<< HEAD
 # Set the text description.
 def set_text_description(access_arg, port, text_desc) -> bool:
-=======
-# Set the access token if specified. Try to set the text description
-def setting_text_description(access_arg, port, text_desc) -> bool:
->>>>>>> 94c0f799
     curl_cmd = (
         f"curl -Gs http://localhost:{port}/api"
         f' --data-urlencode "text-description={text_desc}"'
@@ -191,7 +177,6 @@
             default=False,
             help="Do not execute the warmup command",
         )
-<<<<<<< HEAD
         subparser.add_argument(
             "--run-in-foreground",
             action="store_true",
@@ -199,8 +184,6 @@
             help="Run the server in the foreground "
             "(default: run in the background with `nohup`)",
         )
-=======
->>>>>>> 94c0f799
 
     def execute(self, args) -> bool:
         # Kill existing server with the same name if so desired.
@@ -299,30 +282,20 @@
         while not is_qlever_server_alive(endpoint_url):
             time.sleep(1)
 
-<<<<<<< HEAD
         # Set the description for the index and text.
         access_arg = f'--data-urlencode "access-token={args.access_token}"'
         if args.description:
-            ret = set_index_description(access_arg, port, args.description)
+            ret = set_index_description(
+                access_arg, args.port, args.description
+            )
             if not ret:
                 return False
         if args.text_description:
-            ret = set_text_description(access_arg, port, args.text_description)
+            ret = set_text_description(
+                access_arg, args.port, args.text_description
+            )
             if not ret:
                 return False
-=======
-        # Set the access token if specified.
-        access_arg = f'--data-urlencode "access-token={args.access_token}"'
-        if args.description and not setting_index_description(
-            access_arg, args.port, args.description
-        ):
-            return False
-
-        if args.text_description and not setting_text_description(
-            access_arg, args.port, args.text_description
-        ):
-            return False
->>>>>>> 94c0f799
 
         # Kill the tail process. NOTE: `tail_proc.kill()` does not work.
         tail_proc.terminate()
