--- conflicted
+++ resolved
@@ -119,13 +119,13 @@
         sparql_endpoint = f"http://{args.host_name}:{args.port}"
         ui_url = f"http://{args.host_name}:{args.ui_port}"
         pull_cmd = f"{args.ui_system} pull -q {args.ui_image}"
-<<<<<<< HEAD
+
         cmd = Containerize().containerize_command(
             cmd="python manage.py configure",
             ports=args.ui_portm
         )
         run_cmd = (
-=======
+
         get_db_cmd = (
             f"{args.ui_system} create "
             f"--name {args.ui_container} "
@@ -135,7 +135,7 @@
             f"&& {args.ui_system} rm -f {args.ui_container}"
         )
         start_ui_cmd = (
->>>>>>> 313c9ccc
+
             f"{args.ui_system} run -d "
             f"--volume $(pwd):/app/db "
             f"--env QLEVERUI_DATABASE_URL=sqlite:////app/db/{ui_db_file} "
@@ -143,13 +143,10 @@
             f"--name {args.ui_container} "
             f"{args.ui_image}"
         )
-<<<<<<< HEAD
         exec_cmd = (
             f"{args.ui_system} exec " # -it
-=======
         get_config_cmd = (
             f"{args.ui_system} exec -i "
->>>>>>> 313c9ccc
             f"{args.ui_container} "
             f'bash -c "python manage.py config {ui_config_name}"'
         )
