--- conflicted
+++ resolved
@@ -393,15 +393,10 @@
                     "'name' and 'query' keys."
                 )
                 return []
-<<<<<<< HEAD
             queries.append(
                 (query["name"], query.get("description") or "", query["query"])
             )
         return queries
-=======
-
-        return [(query["query"], query["sparql"]) for query in data["queries"]]
->>>>>>> 19c6d123
 
     def get_result_size(
         self,
