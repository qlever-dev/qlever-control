from __future__ import annotations

import csv
import json
import re
import shlex
import subprocess
import time
import traceback
from io import StringIO
from pathlib import Path
from typing import Any

import rdflib
import yaml
from termcolor import colored

from qlever import script_name
from qlever.command import QleverCommand
from qlever.commands.clear_cache import ClearCacheCommand
from qlever.commands.ui import dict_to_yaml
from qlever.log import log, mute_log
from qlever.util import run_command, run_curl_command


class BenchmarkQueriesCommand(QleverCommand):
    """
    Class for running a given sequence of benchmark or example queries and
    showing their processing times and result sizes.
    """

    def __init__(self):
        self.benchmark_title = None
        self.benchmark_description = None

    def description(self) -> str:
        return (
            "Run the given benchmark or example queries and show their "
            "processing times and result sizes. Optionally, store the "
            "benchmark results in a YML file."
        )

    def should_have_qleverfile(self) -> bool:
        return False

    def relevant_qleverfile_arguments(self) -> dict[str : list[str]]:
        return {
            "server": ["host_name", "port", "timeout"],
            "ui": ["ui_config"],
        }

    def additional_arguments(self, subparser) -> None:
        subparser.add_argument(
            "--sparql-endpoint", type=str, help="URL of the SPARQL endpoint"
        )
        subparser.add_argument(
            "--sparql-endpoint-preset",
            choices=[
                "https://qlever.dev/api/wikidata",
                "https://qlever.dev/api/uniprot",
                "https://qlever.dev/api/pubchem",
                "https://qlever.dev/api/osm-planet",
                "https://wikidata.demo.openlinksw.com/sparql",
                "https://sparql.uniprot.org/sparql",
            ],
            help="SPARQL endpoint from fixed list (to save typing)",
        )
        subparser.add_argument(
            "--queries-tsv",
            type=str,
            default=None,
            help=(
                "Path to a TSV file containing the benchmark queries "
                "(short_query_name, full_sparql_query)"
            ),
        )
        subparser.add_argument(
            "--queries-yml",
            type=str,
            default=None,
            help=(
                "Path to a YML file containing the benchmark queries. "
                "The YAML must follow this structure ->"
                "title: <benchmark title (str)>, "
                "description: <benchmark description (str)>, "
                "queries: <list[query]> where each query contains: "
                "name: <short query name (mandatory)>, "
                "description <query description (optional)>, "
                "query: <full sparql query (mandatory)>"
            ),
        )
        subparser.add_argument(
            "--query-ids",
            type=str,
            default="1-$",
            help="Query IDs as comma-separated list of "
            "ranges (e.g., 1-5,7,12-$)",
        )
        subparser.add_argument(
            "--query-regex",
            type=str,
            help="Only consider example queries matching "
            "this regex (using grep -Pi)",
        )
        subparser.add_argument(
            "--example-queries",
            action="store_true",
            default=False,
            help=(
                "Run the example queries for the given --ui-config "
                "instead of the benchmark queries from a TSV or YML file"
            ),
        )
        subparser.add_argument(
            "--download-or-count",
            choices=["download", "count"],
            default="download",
            help="Whether to download the full result "
            "or just compute the size of the result",
        )
        subparser.add_argument(
            "--limit", type=int, help="Limit on the number of results"
        )
        subparser.add_argument(
            "--remove-offset-and-limit",
            action="store_true",
            default=False,
            help="Remove OFFSET and LIMIT from the query",
        )
        subparser.add_argument(
            "--accept",
            type=str,
            choices=[
                "text/tab-separated-values",
                "text/csv",
                "application/sparql-results+json",
                "application/qlever-results+json",
                "application/octet-stream",
                "text/turtle",
                "AUTO",
            ],
            default="application/sparql-results+json",
            help="Accept header for the SPARQL query; AUTO means "
            "`text/turtle` for CONSTRUCT AND DESCRIBE queries, "
            "`application/sparql-results+json` for all others",
        )
        subparser.add_argument(
            "--clear-cache",
            choices=["yes", "no"],
            default="no",
            help="Clear the cache before each query (only works for QLever)",
        )
        subparser.add_argument(
            "--width-query-name",
            type=int,
            default=70,
            help="Width for printing the query name",
        )
        subparser.add_argument(
            "--width-error-message",
            type=int,
            default=50,
            help="Width for printing the error message (0 = no limit)",
        )
        subparser.add_argument(
            "--width-result-size",
            type=int,
            default=14,
            help="Width for printing the result size",
        )
        subparser.add_argument(
            "--add-query-type-to-description",
            action="store_true",
            default=False,
            help="Add the query type (SELECT, ASK, CONSTRUCT, DESCRIBE, "
            "UNKNOWN) to the query description",
        )
        subparser.add_argument(
            "--show-query",
            choices=["always", "never", "on-error"],
            default="never",
            help="Show the queries that will be executed (always, never, on error)",
        )
        subparser.add_argument(
            "--show-prefixes",
            action="store_true",
            default=False,
            help="When showing the query, also show the prefixes",
        )
        subparser.add_argument(
            "--results-dir",
            type=str,
            default=".",
            help=(
                "The directory where the YML result file would be saved "
                "for the evaluation web app (Default = current working directory)"
            ),
        )
        subparser.add_argument(
            "--result-file",
            type=str,
            default=None,
            help=(
                "Base name used for the result YML file, should be of the "
                "form `<dataset>.<engine>`, e.g., `wikidata.qlever`"
            ),
        )
        subparser.add_argument(
            "--max-results-output-file",
            type=int,
            default=5,
            help=(
                "Maximum number of results per query in the output result "
                "YML file (Default = 5)"
            ),
        )
        subparser.add_argument(
            "--title",
            type=str,
            default=None,
            help=(
                "Benchmark title to be saved in result YML file (This will "
                "override the 'title' field in --queries-yml file). This benchmark "
                "title would be displayed as header title when comparing engines "
                "on the evaluation web app for the given dataset. Only relevant "
                "when --result-file argument is passed."
            ),
        )
        subparser.add_argument(
            "--description",
            type=str,
            default=None,
            help=(
                "Benchmark description to be saved in result YML file. (This "
                "will override the 'description' field in --queries-yml file) "
                " This benchmark description would be displayed as additional "
                "help text on the evaluation web app for the given dataset. "
                "Only relevant when --result-file argument is passed."
            ),
        )

    def pretty_printed_query(self, query: str, show_prefixes: bool) -> str:
        remove_prefixes_cmd = (
            " | sed '/^PREFIX /Id'" if not show_prefixes else ""
        )
        pretty_print_query_cmd = (
            f"echo {shlex.quote(query)}"
            f" | docker run -i --rm sparqling/sparql-formatter"
            f"{remove_prefixes_cmd} | grep -v '^$'"
        )
        try:
            query_pretty_printed = run_command(
                pretty_print_query_cmd, return_output=True
            )
            return query_pretty_printed.rstrip()
        except Exception as e:
            log.error(
                f"Failed to pretty-print query, returning original query: {e}"
            )
            return query.rstrip()

    def sparql_query_type(self, query: str) -> str:
        match = re.search(
            r"(SELECT|ASK|CONSTRUCT|DESCRIBE)\s", query, re.IGNORECASE
        )
        if match:
            return match.group(1).upper()
        else:
            return "UNKNOWN"

    @staticmethod
    def filter_queries(
        queries: list[tuple[str, str, str]], query_ids: str, query_regex: str
    ) -> list[tuple[str, str, str]]:
        """
        Given a list of queries (tuple of query desc and full sparql query),
        filter them and keep the ones which are a part of query_ids
        or match with query_regex
        """
        # Get the list of query indices to keep
        total_queries = len(queries)
        query_indices = []
        for part in query_ids.split(","):
            if "-" in part:
                start, end = part.split("-")
                if end == "$":
                    end = total_queries
                query_indices.extend(range(int(start) - 1, int(end)))
            else:
                idx = int(part) if part != "$" else total_queries
                query_indices.append(idx - 1)

        try:
            filtered_queries = []
            pattern = (
                re.compile(query_regex, re.IGNORECASE) if query_regex else None
            )
            for query_idx in query_indices:
                if query_idx >= total_queries:
                    continue

                name, description, query = queries[query_idx]

                # Only include queries that match the query_regex if present
                if pattern and not (
                    pattern.search(name)
                    or pattern.search(description)
                    or pattern.search(query)
                ):
                    continue

                filtered_queries.append((name, description, query))
            return filtered_queries
        except Exception as exc:
            log.error(f"Error filtering queries: {exc}")
            return []

    @staticmethod
    def parse_queries_tsv(queries_cmd: str) -> list[tuple[str, str, str]]:
        """
        Execute the given bash command to fetch tsv queries and return a
        list of queries i.e. tuple(query_name, "", full_sparql_query)
        Note: query_description is returned as empty to match the return
        structure of parse_queries_yml and for backward compatibility
        """
        try:
            tsv_queries_str = run_command(queries_cmd, return_output=True)
            if len(tsv_queries_str) == 0:
                log.error("No queries found in the TSV queries file")
                return []
            return [
                (query_name, "", sparql_query)
                for line in tsv_queries_str.strip().splitlines()
                for query_name, sparql_query in [line.split("\t", 1)]
            ]
        except Exception as exc:
            log.error(f"Failed to read the TSV queries file: {exc}")
            return []

    def parse_queries_yml(
        self, queries_file: str
    ) -> list[tuple[str, str, str]]:
        """
        Parse a YML file, validate its structure and return a list of
        queries i.e. tuple(query_name, query_description, full_sparql_query)
        """
        with open(queries_file, "r", encoding="utf-8") as q_file:
            try:
                data = yaml.safe_load(q_file)  # Load YAML safely
            except yaml.YAMLError as exc:
                log.error(f"Error parsing {queries_file} file: {exc}")
                return []

        # Validate the structure
        if not isinstance(data, dict) or "queries" not in data:
            log.error(
                "Error: YAML file must contain a top-level 'queries' key"
            )
            return []

        if not isinstance(data["queries"], list):
            log.error("Error: 'queries' key in YML file must hold a list.")
            return []

        if title := data.get("title"):
            self.benchmark_title = title
        if description := data.get("description"):
            self.benchmark_description = description

        queries = []
        for query in data["queries"]:
            if (
                not isinstance(query, dict)
                or "query" not in query
                or "name" not in query
            ):
                log.error(
                    "Error: Each item in 'queries' must contain "
                    "'name' and 'query' keys."
                )
                return []
<<<<<<< HEAD
            queries.append(
                (query["name"], query.get("description") or "", query["query"])
            )
        return queries
=======

        return [(query["query"], query["sparql"]) for query in data["queries"]]
>>>>>>> 313c9ccc

    def get_result_size(
        self,
        count_only: bool,
        query_type: str,
        accept_header: str,
        result_file: str,
    ) -> tuple[int, dict[str, str] | None]:
        """
        Get the result size and error_msg dict (if query failed) for
        different accept headers
        """

        def get_json_error_msg(e: Exception) -> dict[str, str]:
            error_msg = {
                "short": "Malformed JSON",
                "long": "curl returned with code 200, "
                "but the JSON is malformed: " + re.sub(r"\s+", " ", str(e)),
            }
            return error_msg

        result_size = 0
        error_msg = None
        # CASE 0: The result is empty despite a 200 HTTP code (not a
        # problem for CONSTRUCT and DESCRIBE queries).
        if Path(result_file).stat().st_size == 0 and (
            not query_type == "CONSTRUCT" and not query_type == "DESCRIBE"
        ):
            result_size = 0
            error_msg = {
                "short": "Empty result",
                "long": "curl returned with code 200, but the result is empty",
            }

        # CASE 1: Just counting the size of the result (TSV or JSON).
        elif count_only:
            if accept_header in ("text/tab-separated-values", "text/csv"):
                result_size = run_command(
                    f"sed 1d {result_file}", return_output=True
                )
            elif accept_header == "application/qlever-results+json":
                try:
                    # sed cmd to get the number between 2nd and 3rd double_quotes
                    result_size = run_command(
                        f"jq '.res[0]' {result_file}"
                        " | sed 's/[^0-9]*\\([0-9]*\\).*/\\1/'",
                        return_output=True,
                    )
                except Exception as e:
                    error_msg = get_json_error_msg(e)
            else:
                try:
                    result_size = run_command(
                        f'jq -r ".results.bindings[0]'
                        f" | to_entries[0].value.value"
                        f' | tonumber" {result_file}',
                        return_output=True,
                    )
                except Exception as e:
                    error_msg = get_json_error_msg(e)

        # CASE 2: Downloading the full result (TSV, CSV, Turtle, JSON).
        else:
            if accept_header in ("text/tab-separated-values", "text/csv"):
                result_size = run_command(
                    f"sed 1d {result_file} | wc -l", return_output=True
                )
            elif accept_header == "text/turtle":
                result_size = run_command(
                    f"sed '1d;/^@prefix/d;/^\\s*$/d' {result_file} | wc -l",
                    return_output=True,
                )
            elif accept_header == "application/qlever-results+json":
                try:
                    result_size = run_command(
                        f'jq -r ".resultsize" {result_file}',
                        return_output=True,
                    )
                except Exception as e:
                    error_msg = get_json_error_msg(e)
            else:
                try:
                    result_size = int(
                        run_command(
                            f'jq -r ".results.bindings | length"'
                            f" {result_file}",
                            return_output=True,
                        ).rstrip()
                    )
                except Exception as e:
                    error_msg = get_json_error_msg(e)
        return int(result_size), error_msg

    @staticmethod
    def get_single_int_result(result_file: str) -> int | None:
        """
        When downloading the full result of a query with accept header as
        application/sparql-results+json and result_size == 1, get the single
        integer result value (if any).
        """
        single_int_result = None
        try:
            single_int_result = int(
                run_command(
                    f'jq -e -r ".results.bindings[0][] | .value"'
                    f" {result_file}",
                    return_output=True,
                ).rstrip()
            )
        except Exception:
            pass
        return single_int_result

    def execute(self, args) -> bool:
        # We can't have both `--remove-offset-and-limit` and `--limit`.
        if args.remove_offset_and_limit and args.limit:
            log.error("Cannot have both --remove-offset-and-limit and --limit")
            return False

        # Extract dataset and sparql_engine name from result file
        dataset = engine = None
        if args.result_file is not None:
            result_file_parts = args.result_file.split(".")
            if len(result_file_parts) != 2:
                log.error(
                    "The argument of --result-file should be of the form "
                    "`<dataset>.<engine>`, e.g., `wikidata.qlever`"
                )
                return False
            results_dir_path = Path(args.results_dir)
            if results_dir_path.exists():
                if not results_dir_path.is_dir():
                    log.error(
                        f"{results_dir_path} exists but is not a directory"
                    )
                    return False
            else:
                log.info(
                    f"Creating results directory: {results_dir_path.absolute()}"
                )
                results_dir_path.mkdir(parents=True, exist_ok=True)
            dataset, engine = result_file_parts
            self.benchmark_title = (
                f"Performance Evaluation for {dataset.capitalize()}"
            )
            self.benchmark_description = (
                f"{dataset.capitalize()} benchmark ran using {script_name} "
                "benchmark-queries"
            )

        # If `args.accept` is `application/sparql-results+json` or
        # `application/qlever-results+json` or `AUTO`, we need `jq`.
        if args.accept in (
            "application/sparql-results+json",
            "application/qlever-results+json",
            "AUTO",
        ):
            try:
                subprocess.run(
                    "jq --version",
                    shell=True,
                    check=True,
                    stdout=subprocess.DEVNULL,
                    stderr=subprocess.DEVNULL,
                )
            except Exception as e:
                log.error(f"Please install `jq` for {args.accept} ({e})")
                return False

        if not any((args.queries_tsv, args.queries_yml, args.example_queries)):
            log.error(
                "No benchmark or example queries to read! Either pass benchmark "
                "queries using --queries-tsv or --queries-yml, or pass the "
                "argument --example-queries to run example queries for the "
                f"given ui_config {args.ui_config}"
            )
            return False

        if all((args.queries_tsv, args.queries_yml)):
            log.error("Cannot have both --queries-tsv and --queries-yml")
            return False

        if any((args.queries_tsv, args.queries_yml)) and args.example_queries:
            queries_file_arg = "tsv" if args.queries_tsv else "yml"
            log.error(
                f"Cannot have both --queries-{queries_file_arg} and "
                "--example-queries"
            )
            return False

        # Handle shortcuts for SPARQL endpoint.
        if args.sparql_endpoint_preset:
            args.sparql_endpoint = args.sparql_endpoint_preset

        # Limit only works with full result.
        if args.limit and args.download_or_count == "count":
            log.error("Limit only works with full result")
            return False

        # Clear cache only works for QLever.
        is_qlever = (
            not args.sparql_endpoint
            or args.sparql_endpoint.startswith("https://qlever")
        )
        if engine is not None:
            is_qlever = is_qlever or "qlever" in engine.lower()
        if args.clear_cache == "yes":
            if is_qlever:
                log.warning(
                    "Clearing the cache before each query"
                    " (only works for QLever)"
                )
            else:
                log.warning(
                    "Clearing the cache only works for QLever"
                    ", option `--clear-cache` is ignored"
                )
                args.clear_cache = "no"

        # Show what the command will do.
        example_queries_cmd = (
            f"curl -sv https://qlever.dev/api/examples/{args.ui_config}"
        )
        sparql_endpoint = (
            args.sparql_endpoint
            if args.sparql_endpoint
            else f"{args.host_name}:{args.port}"
        )

        self.show(
            f"Obtain queries via: {args.queries_yml or args.queries_tsv or example_queries_cmd}\n"
            f"SPARQL endpoint: {sparql_endpoint}\n"
            f"Accept header: {args.accept}\n"
            f"Download result for each query or just count:"
            f" {args.download_or_count.upper()}"
            + (f" with LIMIT {args.limit}" if args.limit else ""),
            only_show=args.show,
        )
        if args.show:
            return True

        if args.queries_yml:
            queries = self.parse_queries_yml(args.queries_yml)
        elif args.queries_tsv:
            queries = self.parse_queries_tsv(f"cat {args.queries_tsv}")
        else:
            queries = self.parse_queries_tsv(example_queries_cmd)

        filtered_queries = self.filter_queries(
            queries, args.query_ids, args.query_regex
        )

        if len(filtered_queries) == 0 or not filtered_queries[0]:
            log.error("No queries to process!")
            return False

        # We want the width of the query description to be an uneven number (in
        # case we have to truncated it, in which case we want to have a " ... "
        # in the middle).
        width_query_name_half = args.width_query_name // 2
        width_query_name = 2 * width_query_name_half + 1

        try:
            timeout = int(args.timeout[:-1])
        except ValueError:
            timeout = None

        # Launch the queries one after the other and for each print: the
        # description, the result size (number of rows), and the query
        # processing time (seconds).
        query_times = []
        result_sizes = []
        if args.result_file:
            result_yml_query_records = {
                "queries": [],
                "title": self.benchmark_title,
                "description": self.benchmark_description,
            }
            if timeout:
                result_yml_query_records["timeout"] = timeout
            # Override the title and description if provided as args
            if args.title:
                result_yml_query_records["title"] = args.title
            if args.description:
                result_yml_query_records["description"] = args.description

        num_failed = 0
        for name, description, query in filtered_queries:
            if len(query) == 0:
                log.error(
                    "Could not parse name, description and query, line is:"
                )
                log.info("")
                log.info(f"{name}\t{description}\t{query}")
                return False
            query_type = self.sparql_query_type(query)
            if args.add_query_type_to_description or args.accept == "AUTO":
                # If no query description, use name and append query type to it
                description = f"{description or name} [{query_type}]"

            # Clear the cache.
            if args.clear_cache == "yes":
                args.server_url = sparql_endpoint
                args.complete = False
                clear_cache_successful = False
                with mute_log():
                    clear_cache_successful = ClearCacheCommand().execute(args)
                if not clear_cache_successful:
                    log.warn("Failed to clear the cache")

            # Remove OFFSET and LIMIT (after the last closing bracket).
            if args.remove_offset_and_limit or args.limit:
                closing_bracket_idx = query.rfind("}")
                regexes = [
                    re.compile(r"OFFSET\s+\d+\s*", re.IGNORECASE),
                    re.compile(r"LIMIT\s+\d+\s*", re.IGNORECASE),
                ]
                for regex in regexes:
                    match = re.search(regex, query[closing_bracket_idx:])
                    if match:
                        query = (
                            query[: closing_bracket_idx + match.start()]
                            + query[closing_bracket_idx + match.end() :]
                        )

            # Limit query.
            if args.limit:
                query += f" LIMIT {args.limit}"

            # Count query.
            if args.download_or_count == "count":
                # First find out if there is a FROM clause.
                regex_from_clause = re.compile(
                    r"\s*FROM\s+<[^>]+>\s*", re.IGNORECASE
                )
                match_from_clause = re.search(regex_from_clause, query)
                from_clause = " "
                if match_from_clause:
                    from_clause = match_from_clause.group(0)
                    query = (
                        query[: match_from_clause.start()]
                        + " "
                        + query[match_from_clause.end() :]
                    )
                # Now we can add the outer SELECT COUNT(*).
                query = (
                    re.sub(
                        r"SELECT ",
                        "SELECT (COUNT(*) AS ?qlever_count_)"
                        + from_clause
                        + "WHERE { SELECT ",
                        query,
                        count=1,
                        flags=re.IGNORECASE,
                    )
                    + " }"
                )

            # A bit of pretty-printing.
            query = re.sub(r"\s+", " ", query)
            query = re.sub(r"\s*\.\s*\}", " }", query)
            if args.show_query == "always":
                log.info("")
                log.info(
                    colored(
                        self.pretty_printed_query(query, args.show_prefixes),
                        "cyan",
                    )
                )

            # Accept header. For "AUTO", use `text/turtle` for CONSTRUCT
            # queries and `application/sparql-results+json` for all others.
            accept_header = args.accept
            if accept_header == "AUTO":
                if query_type == "CONSTRUCT" or query_type == "DESCRIBE":
                    accept_header = "text/turtle"
                else:
                    accept_header = "application/sparql-results+json"

            # Launch query.
            curl_cmd = (
                f"curl -Ls {sparql_endpoint}"
                f' -w "HTTP code: %{{http_code}}\\n"'
                f' -H "Accept: {accept_header}"'
                f" --data-urlencode query={shlex.quote(query)}"
            )
            log.debug(curl_cmd)
            result_file = (
                f"qlever.example_queries.result.{abs(hash(curl_cmd))}.tmp"
            )
            start_time = time.time()
            try:
                http_code = run_curl_command(
                    sparql_endpoint,
                    headers={"Accept": accept_header},
                    params={"query": query},
                    result_file=result_file,
                ).strip()
                if http_code == "200":
                    time_seconds = time.time() - start_time
                    error_msg = None
                else:
                    time_seconds = time.time() - start_time
                    error_msg = {
                        "short": f"HTTP code: {http_code}",
                        "long": re.sub(
                            r"\s+", " ", Path(result_file).read_text()
                        ),
                    }
            except Exception as e:
                time_seconds = time.time() - start_time
                if args.log_level == "DEBUG":
                    traceback.print_exc()
                error_msg = {
                    "short": "Exception",
                    "long": re.sub(r"\s+", " ", str(e)),
                }

            # Get result size (via the command line, in order to avoid loading
            # a potentially large JSON file into Python, which is slow).
            if error_msg is None:
                result_size, error_msg = self.get_result_size(
                    args.download_or_count == "count",
                    query_type,
                    accept_header,
                    result_file,
                )
                single_int_result = None
                if (
                    result_size == 1
                    and accept_header == "application/sparql-results+json"
                    and args.download_or_count == "download"
                ):
                    single_int_result = self.get_single_int_result(result_file)

            # Get the result yaml record if output file needs to be generated
            if args.result_file is not None:
                result_length = None if error_msg is not None else 1
                result_length = (
                    result_size
                    if args.download_or_count == "download"
                    and result_length is not None
                    else result_length
                )
                query_results = (
                    error_msg if error_msg is not None else result_file
                )
                query_record = self.get_result_yml_query_record(
                    name=name,
                    description=description,
                    query=self.pretty_printed_query(query, args.show_prefixes),
                    client_time=time_seconds,
                    result=query_results,
                    result_size=result_length,
                    max_result_size=args.max_results_output_file,
                    accept_header=accept_header,
                )
                result_yml_query_records["queries"].append(query_record)

            # Print name, time, result in tabular form.
            if len(name) > width_query_name:
                name = (
                    name[: width_query_name_half - 2]
                    + " ... "
                    + name[-width_query_name_half + 2 :]
                )
            if error_msg is None:
                result_size = int(result_size)
                single_int_result = (
                    f"   [single int result: {single_int_result:,}]"
                    if single_int_result is not None
                    else ""
                )
                log.info(
                    f"{name:<{width_query_name}}  "
                    f"{time_seconds:6.2f} s  "
                    f"{result_size:>{args.width_result_size},}"
                    f"{single_int_result}"
                )
                query_times.append(time_seconds)
                result_sizes.append(result_size)
            else:
                num_failed += 1
                if (
                    args.width_error_message > 0
                    and len(error_msg["long"]) > args.width_error_message
                    and args.log_level != "DEBUG"
                    and args.show_query != "on-error"
                ):
                    error_msg["long"] = (
                        error_msg["long"][: args.width_error_message - 3]
                        + "..."
                    )
                seperator_short_long = (
                    "\n" if args.show_query == "on-error" else "  "
                )
                log.info(
                    f"{name:<{width_query_name}}    "
                    f"{colored('FAILED   ', 'red')}"
                    f"{colored(error_msg['short'], 'red'):>{args.width_result_size}}"
                    f"{seperator_short_long}"
                    f"{colored(error_msg['long'], 'red')}"
                )
                if args.show_query == "on-error":
                    log.info(
                        colored(
                            self.pretty_printed_query(
                                query, args.show_prefixes
                            ),
                            "cyan",
                        )
                    )
                    log.info("")

            # Remove the result file (unless in debug mode).
            if args.log_level != "DEBUG":
                Path(result_file).unlink(missing_ok=True)

        # Check that each query has a time and a result size, or it failed.
        assert len(result_sizes) == len(query_times)
        assert len(query_times) + num_failed == len(filtered_queries)

        if args.result_file:
            if len(result_yml_query_records["queries"]) != 0:
                outfile_name = f"{dataset}.{engine}.results.yaml"
                outfile = Path(args.results_dir) / outfile_name
                self.write_query_records_to_result_file(
                    query_data=result_yml_query_records,
                    out_file=outfile,
                )
            else:
                log.error(
                    f"Nothing to write to output result YML file: {args.result_file}"
                )

        # Show statistics.
        if len(query_times) > 0:
            n = len(query_times)
            total_query_time = sum(query_times)
            average_query_time = total_query_time / n
            median_query_time = sorted(query_times)[n // 2]
            total_result_size = sum(result_sizes)
            average_result_size = round(total_result_size / n)
            median_result_size = sorted(result_sizes)[n // 2]
            query_or_queries = "query" if n == 1 else "queries"
            description = f"TOTAL   for {n} {query_or_queries}"
            log.info("")
            log.info(
                f"{description:<{width_query_name}}  "
                f"{total_query_time:6.2f} s  "
                f"{total_result_size:>14,}"
            )
            description = f"AVERAGE for {n} {query_or_queries}"
            log.info(
                f"{description:<{width_query_name}}  "
                f"{average_query_time:6.2f} s  "
                f"{average_result_size:>14,}"
            )
            description = f"MEDIAN  for {n} {query_or_queries}"
            log.info(
                f"{description:<{width_query_name}}  "
                f"{median_query_time:6.2f} s  "
                f"{median_result_size:>14,}"
            )

        # Show number of failed queries.
        if num_failed > 0:
            log.info("")
            description = "Number of FAILED queries"
            num_failed_string = f"{num_failed:>6}"
            if num_failed == len(filtered_queries):
                num_failed_string += "  [all]"
            log.info(
                colored(
                    f"{description:<{width_query_name}}  {num_failed:>24}",
                    "red",
                )
            )

        # Return success (has nothing to do with how many queries failed).
        return True

    def get_result_yml_query_record(
        self,
        name: str,
        description: str,
        query: str,
        client_time: float,
        result: str | dict[str, str],
        result_size: int | None,
        max_result_size: int,
        accept_header: str,
    ) -> dict[str, Any]:
        """
        Construct a dictionary with query information for output result yaml file
        """
        record = {
            "name": name,
            "description": description,
            "query": query,
            "runtime_info": {},
        }
        if result_size is None:
            results = f"{result['short']}: {result['long']}"
            headers = []
        else:
            record["result_size"] = result_size
            result_size = (
                max_result_size
                if result_size > max_result_size
                else result_size
            )
            headers, results = self.get_query_results(
                result, result_size, accept_header
            )
            if accept_header == "application/qlever-results+json":
                runtime_info_cmd = (
                    f"jq 'if .runtimeInformation then"
                    f" .runtimeInformation else"
                    f' "null" end\' {result}'
                )
                runtime_info_str = run_command(
                    runtime_info_cmd, return_output=True
                )
                if runtime_info_str != "null":
                    record["runtime_info"] = json.loads(runtime_info_str)
        record["runtime_info"]["client_time"] = client_time
        record["headers"] = headers
        record["results"] = results
        return record

    def get_query_results(
        self, result_file: str, result_size: int, accept_header: str
    ) -> tuple[list[str], list[list[str]]]:
        """
        Return headers and query results as a tuple for various accept headers
        """
        if accept_header in ("text/tab-separated-values", "text/csv"):
            separator = "," if accept_header == "text/csv" else "\t"
            get_result_cmd = f"sed -n '1,{result_size + 1}p' {result_file}"
            results_str = run_command(get_result_cmd, return_output=True)
            results = results_str.splitlines()
            reader = csv.reader(StringIO(results_str), delimiter=separator)
            headers = next(reader)
            results = [row for row in reader]
            return headers, results

        elif accept_header == "application/qlever-results+json":
            get_result_cmd = (
                f"jq '{{headers: .selected, results: .res[0:{result_size}]}}' "
                f"{result_file}"
            )
            results_str = run_command(get_result_cmd, return_output=True)
            results_json = json.loads(results_str)
            return results_json["headers"], results_json["results"]

        elif accept_header == "application/sparql-results+json":
            get_result_cmd = (
                f"jq '{{headers: .head.vars, "
                f"bindings: .results.bindings[0:{result_size}]}}' "
                f"{result_file}"
            )
            results_str = run_command(get_result_cmd, return_output=True)
            results_json = json.loads(results_str)
            results = []
            bindings = results_json.get("bindings", [])
            for binding in bindings:
                result = []
                if not binding or not isinstance(binding, dict):
                    results.append([])
                    continue
                for obj in binding.values():
                    value = '"' + obj["value"] + '"'
                    if obj["type"] == "uri":
                        value = "<" + value.strip('"') + ">"
                    elif "datatype" in obj:
                        value += "^^<" + obj["datatype"] + ">"
                    elif "xml:lang" in obj:
                        value += "@" + obj["xml:lang"]
                    result.append(value)
                results.append(result)
            return results_json["headers"], results

        else:  # text/turtle
            graph = rdflib.Graph()
            graph.parse(result_file, format="turtle")
            headers = ["?subject", "?predicate", "?object"]
            results = []
            for i, (s, p, o) in enumerate(graph):
                if i >= result_size:
                    break
                results.append([str(s), str(p), str(o)])
            return headers, results

    @staticmethod
    def write_query_records_to_result_file(
        query_data: dict[str, list[dict[str, Any]]], out_file: Path
    ) -> None:
        """
        Write yaml record for all queries to output yaml file
        """
        config_yaml = dict_to_yaml(query_data)
        with open(out_file, "w") as eval_yaml_file:
            eval_yaml_file.write(config_yaml)
            log.info("")
            log.info(
                f"Generated result yaml file: {out_file.stem}{out_file.suffix} "
                f"in the directory {out_file.parent.resolve()}"
            )<|MERGE_RESOLUTION|>--- conflicted
+++ resolved
@@ -379,15 +379,10 @@
                     "'name' and 'query' keys."
                 )
                 return []
-<<<<<<< HEAD
             queries.append(
                 (query["name"], query.get("description") or "", query["query"])
             )
         return queries
-=======
-
-        return [(query["query"], query["sparql"]) for query in data["queries"]]
->>>>>>> 313c9ccc
 
     def get_result_size(
         self,
