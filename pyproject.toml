[build-system]
requires = ["setuptools>=61.0", "wheel"]
build-backend = "setuptools.build_meta"

[project]
name = "qlever"
description = "Command-line tool for using the QLever graph database"
<<<<<<< HEAD
version = "0.5.26"
=======
version = "0.5.34"
>>>>>>> d6670be0
authors = [
    { name = "Hannah Bast", email = "bast@cs.uni-freiburg.de" }
]
readme = "README.md"
license = { text = "Apache-2.0" }
requires-python = ">=3.8"

keywords = ["Graph database", "Triplestore", "Knowledge graphs", "SPARQL", "RDF"]

classifiers = [
 "Topic :: Database :: Database Engines/Servers",
 "Topic :: Database :: Front-Ends"
]

dependencies = [ "psutil", "termcolor", "argcomplete", "pyyaml", "rdflib", "requests-sse"]

[project.urls]
Github = "https://github.com/ad-freiburg/qlever"

[project.scripts]
"qlever" = "qlever.qlever_main:main"

[tool.setuptools]
license-files = ["LICENSE"]
package-data = { "qlever" = ["Qleverfiles/*"] }

[tool.pytest.ini_options]
pythonpath = ["src"]

[tool.ruff]
line-length = 79 
[tool.ruff.lint]
extend-select = ["I"]<|MERGE_RESOLUTION|>--- conflicted
+++ resolved
@@ -5,11 +5,7 @@
 [project]
 name = "qlever"
 description = "Command-line tool for using the QLever graph database"
-<<<<<<< HEAD
-version = "0.5.26"
-=======
 version = "0.5.34"
->>>>>>> d6670be0
 authors = [
     { name = "Hannah Bast", email = "bast@cs.uni-freiburg.de" }
 ]
