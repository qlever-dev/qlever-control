#!/bin/bash

# This is the script that is called when calling "qlever" from the command line.
# The script is self-explanatory when you run it. Type ". qlever" for initial
# configuration and then "qlever" or "qlever help" for initial help.
#
# © 2022, University of Freiburg, Chair of Algorithms and Data Structures
# Author: Hannah Bast <bast@cs.uni-freiburg.de>


###
### STRUCTURE OF THIS SCRIPT
###
### 1. Definition of available actions (as bash functions)
### 2. Setup code when called with ". qlever"
### 3. Handle calls "qlever", "qlever help", "qlever help-install"
### 4. Settings (default + from Qleverfile + derived settings)
### 5. Process actions
###


BLUE=$(printf "\033[34m")
RED=$(printf "\033[31m")
GRAY=$(printf "\033[37m")
MAGENTA=$(printf "\033[35m")
BOLD=$(printf "\033[1m")
NORMAL=$(printf "\033[0m")

QLEVER_CMD="${BASH_SOURCE[0]}"   # Command of this script
QLEVER_CMD_DIR=$(cd -- "$(dirname -- "${QLEVER_CMD}")" &> /dev/null && pwd)
QLEVER_BIN_DIR=$(which ServerMain | sed 's|/ServerMain$||')
QLEVERFILE_NEEDED=true
SIMPLE_ACTIONS=:update:status:help:help-install:help-install-ubuntu-18:help-install-ubuntu-20:show-configs:
if [[ ${SIMPLE_ACTIONS} == *:$*:* ]]; then QLEVERFILE_NEEDED=false; fi
CONFIGS_AVAILABLE="olympics scientists wikidata dblp"


###
### AVAILABLE ACTIONS (all available via autocompletion)
###

function action_help {
  cat << EOT
${BOLD}QLEVER HELP${NORMAL}

The "qlever" script controls ALL things concerning QLever. Before using it the
first time in a particular shell and directory, type ". qlever". This will
enable autocompletion for the command line and create a basic Qleverfile. For a
selection of pre-configured Qleverfiles, type "qlever show-configs".

${BOLD}Qleverfile${NORMAL}
You need a file named "QLeverfile" in the directory from which you are calling
the "qlever" script. The initial call to ". qlever" will create one for you,
which you can then modify as you see fit. The QLeverfile controls settings of
the script, the dataset you want to process, the server, whether to use docker
or not, and the QLever UI.

${BOLD}Actions${NORMAL}
On the command line, typing TAB after "qlever" gives you the available actions.
You can also execute several actions with one command, for example "qlever index
start log". If you just want to see what an action does, but not exeute it,
append show, for example "qlever index start show".

${BOLD}Binaries${NORMAL}
For the actions "index" and "start", you need QLever's binaries. You can either
use them via docker (set USE_DOCKER=true in the Qleverfile), or compile them on
your machine (type "qlever help-install" for instructions). With docker, all you
need is a docker installation. The "qlever" script will automatically download
and run the right image for you.

EOT
}

function action_help_install {
  cat << EOT
${BOLD}QLEVER INSTALL${NORMAL}

If you don't want to use docker for the actions "index" (building an index) and
"start" (starting a server), you have to compile the binaries "IndexBuilderMain"
and "ServerMain" on your machine. But first, you need some prerequisites.

${BOLD}Prerequisites${NORMAL}
If you are on Ubuntu 18.04 or Ubuntu 20.04, you get an INSTALL script via
"qlever help-install-ubuntu-18" or "qlever help-install-ubuntu-20". For a
textual description of what is needed to run QLever natively on your machine,
see https://github.com/ad-freiburg/qlever/blob/master/docs/quickstart.md .

${BOLD}Building the binaries${NORMAL}
We recommend that you have a directory "qlever", with subfolders "qlever-code",
"qlever-control", "qlever-indices", etc. But this structure is not necessary.
${BLUE}
git clone --recursive https://github.com/ad-freiburg/qlever qlever-code
cd qlever-code && mkdir -p build && cd build
cmake -DCMAKE_BUILD_TYPE=Release .. && make -j
${NORMAL}
After this, you have the two binaries "IndexBuilderMain" and "ServerMain" in
your "build" folder. To use them, put the path to it in your PATH or in your
Qleverfile and set USE_DOCKER=false in your Qleverfile.

EOT
}

SHOW=
NOSHOW=

function action_help_install_ubuntu_18 {
  cat << EOT
The following command sequence has been written to a file "INSTALL". If it looks
OK to you, execute the sequence with "source INSTALL". If there is a conflict
with an existing libboost version, uninstall it and then run again.

EOT
  $SHOW curl -Gs https://raw.githubusercontent.com/ad-freiburg/qlever/master/Dockerfiles/Dockerfile.Ubuntu18.04 \
    | sed -En 's/(add-apt|apt|tee)/sudo \1/g; s/^RUN //p' | sed '/^cmake/Q' | tee INSTALL
}

function action_help_install_ubuntu_20 {
  cat << EOT
The following command sequence has been written to a file "INSTALL". If it looks
OK to you, execute the sequence with "source INSTALL". If there is a conflict
with an existing libboost version, uninstall it and then run again.

EOT
  $SHOW curl -Gs https://raw.githubusercontent.com/ad-freiburg/qlever/master/Dockerfiles/Dockerfile.Ubuntu20.04 \
    | sed -En 's/(add-apt|apt|tee)/sudo \1/g; s/^RUN //p' | sed '/^cmake/Q' | tee INSTALL
}

function action_show_configs {
  cat << EOT
The following pre-configured Qleverfiles are available. Just type ". qlever
<config-name>" in an empty directory.

EOT
  echo ${BLUE}${CONFIGS_AVAILABLE}${NORMAL}
}

function action_remove_data {
  echo "Removing files specified in RDF_FILES in Qleverfile ..."
  echo
  ls -l "${RDF_FILES}"
  $SHOW eval ${REMOVE_DATA_CMD}
}

function action_get_data {
  if [ -z "${GET_DATA_CMD}" ]; then
    echo "${RED}No GET_DATA_CMD specified in Qleverfile${NORMAL}"
  else
    echo "Getting data using GET_DATA_CMD from Qleverfile ..."
    echo
    eval $SHOW ${GET_DATA_CMD}
  fi
}

function action_index {
  if ls ${DB}.index.* > /dev/null 2>&1; then
    echo "${RED}Index exists, delete it first with \"qlever remove-index\" (add \"show\" to find out what gets deleted)${NORMAL}"
  else
    # Create settings.json.
    if jq --version > /dev/null 2>&1; then
      echo ${SETTINGS_JSON} | jq -M '.' > ${DB}.settings.json
    else
      echo ${SETTINGS_JSON} > ${DB}.settings.json
    fi
    # Create prefix definitions
    if [ ! -z "${EXTRACT_PREFIXES}" ]; then eval $SHOW ${EXTRACT_PREFIXES} $NOSHOW; fi
    # Build index.
    eval $SHOW ${INDEXER_CMD}
  fi
}

function action_remove_index {
  $SHOW rm -f ${DB}.index.* ${DB}.vocabulary.* ${DB}.prefixes ${DB}.meta-data.json ${DB}.index-log.txt
  echo "The index files have been removed."
}

function action_index_stats {
  if [ ! -e ${DB}.index-log.txt ]; then echo "${RED}Need file \"${DB}.index-log.txt\"${NORMAL}"; return; fi
  $SHOW readarray -t T < <(sed -En '/INFO:  (Processing|Done, total|Converting triples|Creating|Index build|Text index build)/p' ${DB}.index-log.txt | cut -c1-19)
  if [ "${#T[@]}" -lt "5" ]; then echo "${RED}Missing key lines in \"${DB}.index-log.txt\"${NORMAL}"; return; fi
  Ts=$(echo "($(date +%s -d "${T[-1]}") - $(date +%s -d "${T[0]}"))" | bc)
  if [ "${Ts}" -gt "3600" ]; then Tdiv=3600; Tunit="h"; else Tdiv=60; Tunit="min"; fi
  T1=$(echo "($(date +%s -d "${T[1]}") - $(date +%s -d "${T[0]}")) / ${Tdiv}" | bc -l)
  T2=$(echo "($(date +%s -d "${T[2]}") - $(date +%s -d "${T[1]}")) / ${Tdiv}" | bc -l)
  T3=$(echo "($(date +%s -d "${T[3]}") - $(date +%s -d "${T[2]}")) / ${Tdiv}" | bc -l)
  T4=$(echo "($(date +%s -d "${T[4]}") - $(date +%s -d "${T[3]}")) / ${Tdiv}" | bc -l)
  T5=$(echo "($(date +%s -d "${T[5]}") - $(date +%s -d "${T[4]}")) / ${Tdiv}" | bc -l)
  T6=$(echo "($(date +%s -d "${T[6]}") - $(date +%s -d "${T[5]}")) / ${Tdiv}" | bc -l)
  T7=$(echo "($(date +%s -d "${T[7]}") - $(date +%s -d "${T[6]}")) / ${Tdiv}" | bc -l)
  T8=$(echo "($(date +%s -d "${T[8]}") - $(date +%s -d "${T[7]}")) / ${Tdiv}" | bc -l)
  TT=$(echo "($(date +%s -d "${T[-1]}") - $(date +%s -d "${T[0]}")) / ${Tdiv}" | bc -l)
  echo "Time needed for the various phases of the index build"
  echo
  printf "%-23s : %5.1f ${Tunit}\n" "Parse input"            ${T1}
  printf "%-23s : %5.1f ${Tunit}\n" "Build vocabularies"     $(echo "${T2} + ${T4}" | bc)
  printf "%-23s : %5.1f ${Tunit}\n" "Convert to global IDs"  ${T3}
  if [ "${#T[@]}" -gt "5" ]; then printf "%-23s : %5.1f ${Tunit}\n" "PSO & PSO permutations" ${T5}; fi
  if [ "${#T[@]}" -gt "6" ]; then printf "%-23s : %5.1f ${Tunit}\n" "SPO & SOP permutations" ${T6}; fi
  if [ "${#T[@]}" -gt "7" ]; then printf "%-23s : %5.1f ${Tunit}\n" "OSP & OPS permutations" ${T7}; fi
  if [ "${#T[@]}" -gt "8" ]; then printf "%-23s : %5.1f ${Tunit}\n" "Add text index" ${T8}; fi
  echo
  printf "%-23s : %5.1f ${Tunit}\n" "TOTAL index build time" ${TT}
}

function action_start {
  if curl --silent http://localhost:${SERVER_PORT} > /dev/null; then 
    echo "${RED}Server already running on port ${SERVER_PORT}, use \"qlever restart\" or check SERVER_PORT in your Qleverfile${NORMAL}"
    echo "${BLUE}"
    ps -e -o "%p" -o "  %U " -o start_time -o "  %a" \
      | \grep "${SERVER_BINARY} .*-p ${SERVER_PORT}" \
      | \grep -v "grep.*${SERVER_BINARY}"
    printf "${NORMAL}"
  else
    if [ -f "${DB}.index.pso" ] && [ -f "${DB}.index.pos" ]; then
      echo "Starting the QLever server in the background and waiting until it's ready (Ctrl+C will not kill it) ..."
      echo
      rm -f ${DB}.server-log.txt && touch ${DB}.server-log.txt
      eval $SHOW ${SERVER_CMD}
      tail -f -n 10 ${DB}.server-log.txt & PID=$!
      while [ $(curl --silent http://localhost:${SERVER_PORT} > /dev/null; echo $?) != 0 ]; do sleep 1; done
      kill ${PID}
      wait ${PID} 2> /dev/null  # Supress "Terminated ..." message.
      if [ ! -z "${INDEX_DESCRIPTION}${TEXT_DESCRIPTION}" ]; then echo; fi
      if [ ! -z "${INDEX_DESCRIPTION}" ]; then
        echo "Setting index description to \"${INDEX_DESCRIPTION}\""
        curl -Gs ${SERVER_API} \
          --data-urlencode "index-description=${INDEX_DESCRIPTION}" \
          --data-urlencode "access-token=${ACCESS_TOKEN}" > /dev/null
      fi
      if [ ! -z "${TEXT_DESCRIPTION}" ]; then
        echo "Setting text description to \"${TEXT_DESCRIPTION}\""
        curl -Gs ${SERVER_API} \
          --data-urlencode "text-description=${TEXT_DESCRIPTION}"
          --data-urlencode "access-token=${ACCESS_TOKEN}" > /dev/null
      fi
    else
      echo "${RED}Index missing, first build one using \"qlever index\"${NORMAL}"
    fi
  fi
}

function action_stop {
  echo "Stop the QLever server (find and kill manually if it fails) ..."
  echo
  if printf ${BLUE} && pgrep -af "${SERVER_BINARY} -i [^ ]*${DB}" && printf ${NORMAL}; then
    echo
    $SHOW pkill -f "${SERVER_BINARY} -i [^ ]*${DB}" && rm -f ${DB}.server-log.txt $NOSHOW \
      && echo "Killed processes and removed \"${DB}.server-log.txt\""
  else
    echo "${RED}Did not find a running server for \"${DB}\" or could not kill it, try \"qlever status\"${NORMAL}"
  fi
}

function action_restart {
  $SHOW qlever stop $NOSHOW | sed '1,3d'
  $SHOW qlever start $NOSHOW | sed '1,3d; $d'
}

function action_wait {
  tail -f -n 10 ${DB}.server-log.txt & PID=$!
  while [ $(curl --silent http://localhost:$(SERVER_PORT) > /dev/null; echo $?) != 0 ]; do sleep 1; done
  kill $PID
}

function action_log {
  echo "Showing the log (abort with Ctrl+C) ..."
  echo
  $SHOW tail -f -n 10 ${DB}.server-log.txt
}

function action_log_until_server_up {
  $SHOW tail -f -n 10 ${DB}.server-log.txt & PID=$!
  while ! curl --silent http://localhost:${SERVER_PORT} > /dev/null; do sleep 1; done
  kill ${PID}
}


function action_status {
  echo "Showing all processes with command \"${SERVER_BINARY}\" or \"${INDEXER_BINARY}\" on this machine ..."
  echo "${BLUE}"
  $SHOW ps -e -o %p -o %U -o start_time -o rss:10 -o %a | sed -E '1p; /\b('${SERVER_BINARY}'|'${INDEXER_BINARY}')/!d; /bash -c/d' $NOSHOW \
    | awk 'NR==1 {o=$0; a=match($0, $5)} NR > 1 {o=$0; $4=int($4/(1024*1024))"G";} {printf "%-7s %-8s %5s %5s  %s\n", $1, $2, $3, $4, substr(o, a)}'
  printf "${NORMAL}"
  if [ "$(docker container inspect -f '{{.State.Running}}' ${QLEVER_DOCKER_CONTAINER} 2> /dev/null)" == "true" ]; then
    echo "${BLUE}"
    $SHOW docker ps --filter "name=${QLEVER_DOCKER_CONTAINER}"
    printf "${NORMAL}"
  fi
}

# Warmup queries for the autocompletion.
# 
# TODO: This requires a running QLever UI and his currently hard-coded to use
# instances on particular machine (galera.informatik.privat). It will be fixed
# soon.
#
# NOTE: We need -tt here because the "qlever" script calls "make" via a pipe and
# so it does not have a terminal (the error message is "Pseudo-terminal will not
# be allocated because stdin is not a terminal." and "the input device is not a
# TTY"). The manpage for ssh says: "Multiple -t options force tty allocation,
# even if ssh has no local tty." and "-tt" is just a shorthand for "-t -t".in.master:
function action_pin_INTERNAL {
  echo "Launch warmup queries for the QLever UI autocompletion (via galera) ..." 
  $SHOW ssh -tt galera docker exec -it qlever-ui bash -c \"python manage.py warmup ${SLUG} pin\"
}

# Clear the cache.
function action_clear_cache {
  echo "Clearing the cache (unpinned entries only) ..."
  $SHOW curl -Gs ${SERVER_API} --data-urlencode "cmd=clear-cache" $NOSHOW > /dev/null
  curl -Gs ${SERVER_API} --data-urlencode "cmd=cache-stats" \
    | sed 's/[{}",]//g; s/:/: /g; s/^\s\+//' | tr -s " " \
    | numfmt --field=2,5,8,11,14 --grouping
}

function action_clear_cache_complete {
  echo "Clearing the cache completely (including pinned entries) ..."
  $SHOW curl -Gs ${SERVER_API} \
    --data-urlencode "cmd=clear-cache-complete" \
    --data-urlencode "access-token=${ACCESS_TOKEN}" $NOSHOW > /dev/null
  curl -Gs ${SERVER_API} --data-urlencode "cmd=cache-stats" \
    | sed 's/[{}",]//g; s/:/: /g; s/^\s\+//' | tr -s " " \
    | numfmt --field=2,5,8,11,14 --grouping
}

# Get various settings and statistics.
function action_disk_usage {
  echo "Disk usage of all files in this QLever index, and the size of the input files"
  echo
  $SHOW du -hc $(ls ${DB}.* | sed -E '/(index\.|vocabulary|prefixes|meta-data|text)/!d')
  echo
  # echo && echo "For comparison, the size of the input files" && echo #
  du -hc ${RDF_FILES}
}

function action_cache_stats {
  echo "Show cache statistics (in number of IDs, an ID has 8 bytes) ..."
  $SHOW curl -Gs ${SERVER_API} --data-urlencode "cmd=cache-stats" $NOSHOW \
    | sed 's/[{}",]//g; s/:/: /g; s/^\s\+//' | tr -s " " \
    | numfmt --field=2,5,8,11,14 --grouping
}

function action_memory_usage {
  if docker container inspect -f '{{.State.Running}}' ${QLEVER_DOCKER_CONTAINER} > /dev/null 2>&1; then
    $SHOW docker stats --no-stream \
      --format "Memory usage of docker container ${QLEVER_DOCKER_CONTAINER}: {{.MemUsage}}" \
      ${QLEVER_DOCKER_CONTAINER}
  else
    echo "${RED}Docker container \"${QLEVER_DOCKER_CONTAINER}\" not running${NORMAL}"
  fi
}

function action_server_settings {
  echo "Getting settings from \"${SERVER_API}\" ..."
  $SHOW curl -Gs ${SERVER_API} --data-urlencode "cmd=get-settings" $NOSHOW \
    | sed 's/[{}",]//g; s/:/: /g; s/^\s\+//' | tr -s " "
}

function action_server_stats {
  echo "Getting stats from \"${SERVER_API}\" ..."
  $SHOW curl -Gs ${SERVER_API} --data-urlencode "cmd=stats" $NOSHOW \
    | sed 's/[{}",]//g; s/:/: /g; s/^\s\+//' | tr -s " "
}

function action_index_description {
  echo "Setting index description to \"${INDEX_DESCRIPTION}\" ..."
  $SHOW curl -Gs ${SERVER_API} --data-urlencode "index-description=${INDEX_DESCRIPTION}" $NOSHOW \
    | sed 's/[{}",]//g; s/:/: /g; s/^\s\+//' | tr -s " "
}

function action_text_description {
  echo "Setting text description to \"${TEXT_DESCRIPTION}\" ..."
  $SHOW curl -Gs ${SERVER_API} --data-urlencode "text-description=${TEXT_DESCRIPTION}" $NOSHOW \
    | sed 's/[{}",]//g; s/:/: /g; s/^\s\+//' | tr -s " "
}


# QLever UI (work in progress).
LOG_FILE=qleverui-log.tmp
ERROR_CMD="(echo && echo \"${BLUE}An error occured, check ${LOG_FILE} for details, the last 10 lines are:${NORMAL}\" && tail ${LOG_FILE} && false)"
QLEVERUI_GIT=git@github.com:ad-freiburg/qlever-ui.git
QLEVERUI_DIR="qlever-ui"
function action_ui {
  > ${LOG_FILE}
  # We need the QLever UI repository.
  if [ ! -d "${QLEVERUI_DIR}" ]; then
    echo "Downloading QLever UI from GitHub ..."
    git clone "${QLEVERUI_GIT}" "${QLEVERUI_DIR}"
  fi
  # Configure using Makefile from QLever UI repo.
  echo "Creating configuration for the QLever UI ..."
  $SHOW make -s -C "${QLEVERUI_DIR}" HOSTNAME=${HOSTNAME} CONFIG_SLUG=${QLEVERUI_CONFIG} BACKEND_PORT=${SERVER_PORT} overwrite_config $NOSHOW \
    >> ${LOG_FILE} 2>&1 || eval ${ERROR_CMD}
  # Launching the web app.
  echo "Launching QLever UI web application ..."
  $SHOW make -s -C "${QLEVERUI_DIR}" HOSTNAME=${HOSTNAME} FRONTEND_PORT=${QLEVERUI_PORT} qlever-ui $NOSHOW \
    >> ${LOG_FILE} 2>&1 || eval ${ERROR_CMD}
  echo
  echo "Looks like it worked, go to http://${HOSTNAME}:${QLEVERUI_PORT} and try out some queries. If it doesn't work, check \"${LOG_FILE}\" for suspicious messages or \"${QLEVERUI_DIR}/Makefile\" for troubleshooting help" | fold -s
}

function action_autocompletion_warmup {
  echo "Launch warmup queries for the QLever UI autocompletion ..."
  $SHOW docker exec -i qlever-ui bash -c "python manage.py warmup ${QLEVERUI_CONFIG} pin" $NOSHOW \
    >> ${LOG_FILE} 2>&1 || eval ${ERROR_CMD}
}

# Update the qlever script (simply git pull from the GitHub repo).
function action_update {
  echo "Updating \"qlever\" script ..."
  echo
  if [ -d "${QLEVER_CMD_DIR}/.git" ]; then
    $SHOW cd ${QLEVER_CMD_DIR} && git pull
  else
    echo "${RED}Did not find directory \".git\" in \"${QLEVER_CMD_DIR}\"${NORMAL}"
    echo
  fi
}

# Show the paths to "qlever", the QLever binaries, and the QLever UI.
function action_where {
  cat << EOT
Show where everything is ...
${BLUE}
Directory with "qlever" script : ${QLEVER_CMD_DIR}
Directory with QLever binaries : ${QLEVER_BIN_DIR}
Directory with QLever UI repo  : ${QLEVERUI_DIR}
${NORMAL}
EOT
}

# Produce list of all input files.
function action_rdf_files {
  $SHOW ls ${RDF_FILES}
}

# Produce the input as fed to the index builder.
function action_cat_files {
  eval $SHOW ${CAT_FILES}
}

# Actions for turning docker on and off.
#
# TODO: Currently, there is one docker container, which is then used for for
# *all* docker actions using "docker exec". This makes it easier to mix actions,
# where some actions use docker and some don't. However, if the docker container
# is running, it blocks the server port even when nothing is running inside the
# container, so that when cannot do "qlever start" without docker then.
function action_docker_on {
  if docker container inspect -f '{{.State.Running}}' ${QLEVER_DOCKER_CONTAINER} > /dev/null 2>&1; then
    echo "${MAGENTA}Docker container \"${QLEVER_DOCKER_CONTAINER}\" already running${NORMAL}"
  else
    docker rm -f "${QLEVER_DOCKER_CONTAINER}" > /dev/null 2> /dev/null
    echo "${MAGENTA}Starting docker container \"${QLEVER_DOCKER_CONTAINER}\" ...${NORMAL}"
    $SHOW docker run -d -u $(id -u):$(id -g) -it -v $(pwd):/index \
      -p ${SERVER_PORT}:${SERVER_PORT} \
      --entrypoint bash \
      --name ${QLEVER_DOCKER_CONTAINER} ${QLEVER_DOCKER_IMAGE} $NOSHOW \
      > /dev/null
    while ! docker container inspect -f '{{.State.Running}}' ${QLEVER_DOCKER_CONTAINER} > /dev/null 2>&1; do sleep 0.1; done
    # $SHOW docker cp ${QLEVER_CMD_DIR}/qlever \
    #   ${QLEVER_DOCKER_CONTAINER}:/index $NOSHOW \
    #   > /dev/null #
  fi
  echo "${BLUE}"
  docker ps --filter "name=${QLEVER_DOCKER_CONTAINER}"
  printf "${NORMAL}"
}

function action_docker_off {
  $SHOW docker rm -f "${QLEVER_DOCKER_CONTAINER}"
}


###
### CONFIGURATION (when called with . qlever or if we need to)
###

# If not called with ". qlever" and completions or the Qleverfile are missing,
# tell the user to run ". qlever" once for full functionality. Note that bash
# autocompletion can only be activated by "sourcing" the respective commands
# (the ". qlever" is equivalent to "source qlever"). If the Qleverfile has
# BASH_COMPLETION = 0, don't mind the autocompletion.
# 
# Skip this when calling "qlever update" because it's not only not necessary
# then, but even annoying.
if [ ${BASH_SOURCE[0]} == $0 ] \
  && ( ( [ -z "${QLEVER_COMPLETIONS}" ] && [ "${BASH_COMPLETION}" != "0" ] ) || \
     ( [ ! -e Qleverfile ] && ${QLEVERFILE_NEEDED} ) ); then
    cat << EOT

Bash completion not activated or no Qleverfile exists or both. Please run the
qlever configuration once as follows (an existing Qleverfile will not be
overwritten, don't worry): 

${BLUE}. ${QLEVER_CMD}${NORMAL}

Afterwards you can just call "qlever" (without the dot and without specifying
the path). If you don't care about bash autocompletion or it doesn't work on
your system, set BASH_COMPLETION = 0 in your Qleverfile.

EOT
    exit
fi

# If called with ". qlever", setup what is not already setup: the PATH, the bash
# autocompletion (unless user don't want it), the QLeverfile.
if [ "${QLEVER_CMD}" != "$0" ]; then
  echo
  echo "${BOLD}QLEVER CONFIG${NORMAL}"
  echo

  # PATH: Check if QLEVER_CMD_DIR (read from Qleverfile if it exists) is in the
  # path and if not add it to the path.
  #
  # Note: The full processing of the QLeverfile comes *after* the code for the
  # ". qlever" case because otherwise the shell from which ". qlever" was called
  # would be full with variables from this script. The QLEVER_BIN_DIR is an
  # exception because adding something to the path requires a call to ". qlever"
  # and would not work with "qlever" (which runs in a subshell).
  #
  echo "${BOLD}Checking your PATH ...${NORMAL}"
  if [ -s "Qleverfile" ] && [ -z "${QLEVER_BIN_DIR}" ]; then
    export QLEVER_BIN_DIR="$(sed -En 's/^\s*QLEVER_BIN_DIR\s*=\s*(\S+)/\1/p' Qleverfile)"
  fi
  for DIR in ${QLEVER_CMD_DIR} ${QLEVER_BIN_DIR}; do
    if [[ ":${PATH}:" == *":${DIR}:"* ]]; then
      echo "The directory \"${DIR}\" is already contained in your PATH"
    else
      export PATH=${PATH}:${DIR}
      echo "Added the directory \"${DIR}\" to your PATH"
    fi
  done
  echo

  # If we called ". qlever path" (just to set the paths), exit here.
  if [ "$*" == "path" ]; then
    echo "${NORMAL}Called \". qlever path\", so leaving now${NORMAL}"
    echo
    return
  fi

  # Bash autocompletion: Set completions with "complete -W" and store the
  # completions in "QLEVER_COMPLETIONS". We need the latter so that we know that
  # the completions are set (complete -p does not work in a subshell).
  COMPLETIONS_FILE=no_longer_needed
  echo "${BOLD}Setting up bash autocompletion ...${NORMAL}"
  COMPLETIONS=$(declare -F | sed -En 's/^declare -f action_([a-zA-Z0-9_.-]+)$/\1/p' | sed 's/_/-/g' | paste -sd" ")
  export QLEVER_COMPLETIONS="${COMPLETIONS}"
  complete -W "${COMPLETIONS}" qlever
  eval ${COMPLETIONS_CMD}
  echo "Done, the following completions are now available: ${BLUE}${QLEVER_COMPLETIONS}" | fold -s
  echo ${NORMAL}

  # If we called ". qlever init" (for use in .bashrc, where we only want to set
  # the PATH and activate the autocompletion), exit here.
  if [ "$*" == "shell_init" ]; then
    echo "${NORMAL}Called \". qlever shell_init\", so leaving now${NORMAL}"
    echo
    return
  fi

  # QLeverfile: If it's not there yet, create a basic one (with good guesses for
  # some basic settings). Never overwrite an existing one, it has to be removed
  # explicitly by the user.
  if [ -e Qleverfile ]; then
    echo "${BOLD}Checking Qleverfile ...${NORMAL}"
    cat << EOT
There is already a QLeverfile in this directory. If you want a freshly generated
basic Qleverfile, remove or move the existing one and run ". qlever" again.

EOT
  else
    echo "${BOLD}Creating new Qleverfile ...${NORMAL}"
    # If a file with suffix .ttl or .nt exists, use the basename as the basename
    # for the index files (the DB variable in the configuration) and pick the
    # right "cat" command according to the suffix. If several such files exist,
    # take the largest one. If no such file exists, leave the basename empty and
    # for the user to set.
    RDF_FILES=$(ls -S | egrep "\.(ttl|nt)(\.(gz|bz|bz2|xz))?\$" | head -1)
    CAT=cat
    if [ ! -z ${RDF_FILES} ]; then
      DB=${RDF_FILES/.*/}
      if [[ ${RDF_FILES} =~ .gz$ ]]; then CAT=zcat; fi
      if [[ ${RDF_FILES} =~ .bz2?$ ]]; then CAT=bzcat; fi
      if [[ ${RDF_FILES} =~ .xz$ ]]; then CAT=xzcat; fi
      QLEVERUI_CONFIG=${DB}
    else
      DB=must_specify
      INPUT_FILE=must_specifiy
      QLEVERUI_CONFIG=default
    fi
    # Default configuration parameters.
    read -r -d "" INDEXER_SETTINGS << EOT
DB               = ${DB}
RDF_FILES        = ${RDF_FILES}
CAT_FILES        = "${CAT} \${RDF_FILES}"
WITH_TEXT_INDEX  = false
SETTINGS_JSON    = '{ "num-triples-per-batch": 10000000 }'
EOT
    read -r -d "" SERVER_SETTINGS << EOT
HOSTNAME                       = $(hostname -f)
SERVER_PORT                    = 7001
ACCESS_TOKEN                   = specify_for_full_access
MEMORY_FOR_QUERIES             = 10
CACHE_MAX_SIZE_GB              = 5
CACHE_MAX_SIZE_GB_SINGLE_ENTRY = 1
CACHE_MAX_NUM_ENTRIES          = 100
EOT
    # Pre-configure according to first argument (if known).
    if [ "$1" == "olympics" ]; then
      DB=olympics
      read -r -d "" INDEXER_SETTINGS << EOT
DB                = ${DB}
RDF_FILES         = "olympics.nt"
CAT_FILES         = "unzip -q -c ${RDF_FILES}"
TEXT_INDEX        = from_literals
SETTINGS_JSON     = '{ "ascii-prefixes-only": true, "num-triples-per-batch": 10000000 }'
GET_DATA_CMD      = "wget -nc -O olympics.zip https://github.com/wallscope/olympics-rdf/raw/master/data/olympics-nt-nodup.zip; unzip olympics.zip"
EOT
      read -r -d "" SERVER_SETTINGS << EOT
HOSTNAME                       = $(hostname -f)
SERVER_PORT                    = 7019
MEMORY_FOR_QUERIES             = 10
CACHE_MAX_SIZE_GB              = 5
CACHE_MAX_SIZE_GB_SINGLE_ENTRY = 1
CACHE_MAX_NUM_ENTRIES          = 100
EOT
    elif [ "$1" == "scientists" ]; then
      DB=scientists
      read -r -d "" INDEXER_SETTINGS << EOT
DB                = ${DB}
RDF_FILES         = "\${DB}.nt"
CAT_FILES         = "cat \${RDF_FILES}"
WITH_TEXT_INDEX   = from_text_records_and_literals
SETTINGS_JSON     = '{ "ascii-prefixes-only": true, "num-triples-per-batch": 10000000 }'
GET_DATA_CMD      = "wget https://github.com/ad-freiburg/qlever/raw/master/e2e/scientist-collection.zip && unzip -j scientist-collection.zip && rm -f scientist-collection.zip"
EOT
      read -r -d "" SERVER_SETTINGS << EOT
HOSTNAME                       = $(hostname -f)
SERVER_PORT                    = 7020
MEMORY_FOR_QUERIES             = 10
CACHE_MAX_SIZE_GB              = 5
CACHE_MAX_SIZE_GB_SINGLE_ENTRY = 1
CACHE_MAX_NUM_ENTRIES          = 100
EOT
    elif [ "$1" == "wikidata" ]; then
      DB=wikidata-latest
      QLEVERUI_CONFIG=wikidata
      read -r -d "" INDEXER_SETTINGS << EOT
DB                = ${DB}
RDF_FILES         = "latest-lexemes.ttl.bz2 latest-all.ttl.bz2"
EXTRACT_PREFIXES  = "for F in \${RDF_FILES}; do bzcat \\\$F | head -1000 | \grep ^@prefix; done | sort -u > ${DB}.prefix-definitions"
CAT_FILES         = "bzcat -f ${DB}.prefix-definitions \${RDF_FILES}"
<<<<<<< HEAD
TEXT_INDEX        = false
STXXL_MEMORY_GB   = 40
SETTINGS_JSON     = '{ "languages-internal": ["en"], "prefixes-external": [ "<http://www.wikidata.org/entity/statement", "<http://www.wikidata.org/value", "<http://www.wikidata.org/reference" ], "locale": { "language": "en", "country": "US", "ignore-punctuation": true }, "ascii-prefixes-only": true, "num-triples-per-batch": 25000000 }'
GET_DATA_CMD      = "wget https://dumps.wikimedia.org/wikidatawiki/entities/latest-all.ttl.bz2 https://dumps.wikimedia.org/wikidatawiki/entities/latest-lexemes.ttl.bz2"
=======
WITH_TEXT_INDEX   = false
STXXL_MEMORY_GB   = 10
SETTINGS_JSON     = '{ "languages-internal": ["en"], "prefixes-external": [ "<http://www.wikidata.org/entity/statement", "<http://www.wikidata.org/value", "<http://www.wikidata.org/reference" ], "locale": { "language": "en", "country": "US", "ignore-punctuation": true }, "ascii-prefixes-only": true, "num-triples-per-batch": 10000000 }'
DOWNLOAD_CMD      = "wget -nc https://dumps.wikimedia.org/wikidatawiki/entities/latest-all.ttl.bz2 https://dumps.wikimedia.org/wikidatawiki/entities/latest-lexemes.ttl.bz2"
INDEX_DESCRIPTION = "Full Wikidata dump (latest-all.ttl.bz2 from \$(ls -l --time-style=+%d.%m.%Y latest-all.ttl.bz2 | cut -d" " -f6), latest-lexemes.ttl.bz2 from \$(ls -l --time-style=+%d.%m.%Y latest-lexemes.ttl.bz2 | cut -d" " -f6))"
>>>>>>> fc93574b
EOT
      read -r -d "" SERVER_SETTINGS << EOT
HOSTNAME                       = $(hostname -f)
SERVER_PORT                    = 7001
MEMORY_FOR_QUERIES             = 50
CACHE_MAX_SIZE_GB              = 30
CACHE_MAX_SIZE_GB_SINGLE_ENTRY = 5
CACHE_MAX_NUM_ENTRIES          = 100
EOT
    elif [ "$1" == "dblp" ]; then
      DB=dblp
      QLEVERUI_CONFIG=dblp
      read -r -d "" INDEXER_SETTINGS << EOT
DB                = ${DB}
RDF_FILES         = dblp.nt.gz
CAT_FILES         = "zcat \${RDF_FILES}"
WITH_TEXT_INDEX   = from_literals
SETTINGS_JSON     = '{ "ascii-prefixes-only": true, "num-triples-per-batch": 10000000 }'
GET_DATA_CMD      = "wget https://dblp.org/rdf/dblp.nt.gz"
EOT
      read -r -d "" SERVER_SETTINGS << EOT
HOSTNAME                       = $(hostname -f)
SERVER_PORT                    = 7015
MEMORY_FOR_QUERIES             = 10
CACHE_MAX_SIZE_GB              = 5
CACHE_MAX_SIZE_GB_SINGLE_ENTRY = 1
CACHE_MAX_NUM_ENTRIES          = 100
EOT
    fi

    # Now write the Qleverfile.
    cat << EOT > Qleverfile
# Qleverfile for folder $(pwd)
# Automatically created by the "qlever" script on $(date)
#
# Modify as you see fit. Beware that some of the variables below are executed as
# commands (using "eval"), so pay attention when you add own commands. When the
# right-hand side of an assignment contains spaces, you must put it in quotes.

# Indexer settings
${INDEXER_SETTINGS}

# Server settings
${SERVER_SETTINGS}

# QLever binaries
QLEVER_BIN_DIR          = ${QLEVER_BIN_DIR}
USE_DOCKER              = false
QLEVER_DOCKER_IMAGE     = adfreiburg/qlever
QLEVER_DOCKER_CONTAINER = qlever.${DB}

# QLever UI
QLEVERUI_PORT   = 7000
QLEVERUI_DIR    = ${QLEVERUI_DIR}
QLEVERUI_CONFIG = ${QLEVERUI_CONFIG}
EOT
    cat << EOT
There was no "Qleverfile" in this directory yet, so I created one for you. A
Qleverfile contains basic configuration telling the "qlever" command how to do
certain things. Please check and modify as you see fit.

EOT
# ${BLUE}$(cat Qleverfile)${NORMAL}
  fi

  # DONE: give the user a short heads up what they can do now.
  cat << EOT
${BOLD}Setup is complete${NORMAL}
Type "qlever" and use autocompletion to see which actions are available. Add a
"show" in the end to see what an action does without executing it (for example,
"qlever index show"). Typing "qlever" without arguments gives some basic help
and pointers for further help. Edit your local "Qleverfile" to change settings.

EOT
  return
fi


###
### BASIC HELP AND INSTALL INFO
###
### Note that this must come after the code for ". qlever" (which is also called
### without arguments).
###

if [ -z "$*" ] || [ "$*" == "help" ]; then
  echo
  action_help
  exit
fi
if [ "$*" == "help-install" ]; then
  echo
  action_help_install
  exit
fi

# Welcome message. TODO: remove this eventually.
echo
echo "${GRAY}This is the \"qlever\" script, call without argument for help${NORMAL}"
echo


###
### VARIABLE ASSIGNMENTS
###
### 1. Default settings
### 2. Read from Qleverfile (space around = allowed)
### 3. Computed derived variables
###

# Some default settings.
APP_DIR=$(pwd)                   # Where the script was called from
DB=must_specify
USE_DOCKER=false
WITH_TEXT_INDEX=false
QLEVER_DOCKER_IMAGE=adfreiburg/qlever
HOSTNAME=must_specify     # backend host
SERVER_PORT=must_specify  # backend port
QLEVERUI_PORT=7000        # frontend port
MEMORY_FOR_QUERIES=30             # in GB
CACHE_MAX_SIZE_GB=30              # in GB
CACHE_MAX_SIZE_GB_SINGLE_ENTRY=5  # in GB
CACHE_MAX_NUM_ENTRIES=1000
ADMIN_TOKEN=              # for actions requiring privilege

# Read from Qleverfile (only lines that look like an assignment are considered,
# space around = allowed).
# echo "$(cat Qleverfile | sed -En 's/^([A-Z_]+)\s*=\s*(.*)$/\1=\2/p')"
# echo
if ${QLEVERFILE_NEEDED}; then
  eval "$(cat Qleverfile | sed -En 's/^([A-Z_]+)\s*=\s*(.*)$/\1=\2/p')"
fi
# echo "CAT_FILES = \"${CAT_FILES}\""

# Derived variables. TODO: Only if if not explicitly defined in Qleverfile.
QLEVER_DOCKER_CONTAINER=qlever.${DB}
DB_BASE=$(echo ${DB} | sed 's/\..*$//')
SLUG=${QLEVERUI_CONFIG} # URL slug used in the QLever UI
INDEXER_BINARY=IndexBuilderMain
ULIMIT_CMD="ulimit -Sn 1048576; "
if [ ! -z "$(ls ${RDF_FILES} 2> /dev/null)" ] && \
   [ "$(du -bc ${RDF_FILES} | tail -1 | cut -f1)" -lt 10000000000 ]; then ULIMIT_CMD=""; fi
INDEXER_OPTIONS="-F ttl -K ${DB} -f - -i ${DB} -s ${DB_BASE}.settings.json"
if [[ :1:yes:true: == *:${PSO_AND_POS_ONLY}:* ]]; then
  INDEXER_OPTIONS="${INDEXER_OPTIONS} --only-pso-and-pos-permutations --no-patterns"
fi
if [ "${STXXL_MEMORY_GB}" ]; then
  INDEXER_OPTIONS="${INDEXER_OPTIONS} --stxxl-memory-gb ${STXXL_MEMORY_GB}"
fi
if [[ :from_text_records:from_text_records_and_literals: == *:${WITH_TEXT_INDEX}:* ]]; then
  INDEXER_OPTIONS="${INDEXER_OPTIONS} -w ${DB}.wordsfile.tsv -d ${DB}.docsfile.tsv"
fi
if [[ :from_literals:from_text_records_and_literals: == *:${WITH_TEXT_INDEX}:* ]]; then
  INDEXER_OPTIONS="${INDEXER_OPTIONS} --words-from-literals"
fi
if [[ :1:yes:true: == *:${USE_DOCKER}:* ]]; then
  INDEXER_CMD="docker exec -it -w /index ${QLEVER_DOCKER_CONTAINER} bash -c \"${ULIMIT_CMD}${CAT_FILES} | ${INDEXER_BINARY} ${INDEXER_OPTIONS} | tee ${DB}.index-log.txt\""
else
  INDEXER_CMD="${ULIMIT_CMD}${CAT_FILES} | ${INDEXER_BINARY} ${INDEXER_OPTIONS} | tee ${DB}.index-log.txt"
fi
REMOVE_DATA_CMD="for RDF_FILE in ${RDF_FILES}; do rm -f \$RDF_FILE; done"
SERVER_BINARY=ServerMain
SERVER_OPTIONS="-i ${DB} -j 8 -m ${MEMORY_FOR_QUERIES} -c ${CACHE_MAX_SIZE_GB} -e ${CACHE_MAX_SIZE_GB_SINGLE_ENTRY} -k ${CACHE_MAX_NUM_ENTRIES} -p ${SERVER_PORT}${TEXT_OPTIONS_START}"
if [[ :1:yes:true: == *:${PSO_AND_POS_ONLY}:* ]]; then
  SERVER_OPTIONS="${SERVER_OPTIONS} --only-pso-and-pos-permutations --no-patterns"
fi
if [[
  :1:yes:true:from_text_records:from_literals:from_text_records_and_literals: == *:${WITH_TEXT_INDEX}:* ]]; then
  SERVER_OPTIONS="${SERVER_OPTIONS} -t"
fi
if [[ :1:yes:true: == *:${USE_DOCKER}:* ]]; then
  SERVER_CMD="docker exec -d -w /index ${QLEVER_DOCKER_CONTAINER} bash -c \"${SERVER_BINARY} ${SERVER_OPTIONS} > ${DB}.server-log.txt\""
  # SERVER_CMD="docker exec -d -w /index ${QLEVER_DOCKER_CONTAINER} \"${SERVER_BINARY} ${SERVER_OPTIONS} > ${DB}.server-log.txt\""
else
  SERVER_CMD="${SERVER_BINARY} ${SERVER_OPTIONS} > ${DB}.server-log.txt &"
fi
SERVER_API=http://${HOSTNAME}:${SERVER_PORT}



# Variant of make that reads the master Qleverfile (using GET_MASTER_QLEVERFILE)
# and the local Qleverfile (in the directory from which this script is called).
# The -s option stands for "silent" (do not show the commands while executing
# them).
function qlever_make {
  QLEVERFILE_ARG=
  if [ -e "${APP_DIR}/Qleverfile" ]; then
    QLEVERFILE_ARG=" -f ${APP_DIR}/Qleverfile"
  fi
  get_master_qleverfile | make -s -f - ${QLEVERFILE_ARG} "$@"
}

# Like the above, but only show what would be executed (using the -n option of
# "make"), in blue. Leave out command lines that end with #.
function qlever_make_show {
  printf "${BLUE}"
  get_master_qleverfile \
      | make -f - -f ${APP_DIR}/Qleverfile -n "$@" \
      | egrep -v "#.?\$" | sed 's/^\s*//; s/\s?*\\$//' \
      | sed 's/^: #/#/'
  printf "${NORMAL}"
}

# Execute action function (given as argument $1).
function execute_action {
  ACTION_FUNCTION=$1
  if [ "$(declare -f ${ACTION_FUNCTION})" ]; then
    # echo "Executing function \"${ACTION_FUNCTION}\" ..."
    # echo
    eval ${ACTION_FUNCTION}
  else
    echo "${RED}Action function \"$1\" not defined${NORMAL}"
  fi
}

# Show selected code of action function (given as argument $1).
function show_action {
  QUOTE=\"
  DOLLAR=\$
  BACKSLASH=\\
  ACTION_FUNCTION="$1"
  if [ "$(declare -f ${ACTION_FUNCTION})" ]; then
    printf "${BLUE}"
    # This miracle code show the code of the action function. It works as
    # follows:
    # 1. The declare -t gives the full code (as written above).
    # 2. The first sed filters out the lines starting with $SHOW and removing any
    # parts after $NOSHOW (this gives us control which part to show).
    # 3. The second sed temporarily replaces all $ that are not followed by a {
    # and all " by ${DOLLAR} and ${QUOTE}, respsectively. That way, these will
    # be be preserved (and not get interpreted somehow).
    # 4. The last part expands all the ${...} variables (without the eval, no
    # expansion would happen), including the ${DOLLAR} and ${QUOTE} introduced
    # in the previous step.
    # 5. Remove empty lines (these correpond to commands which are only exeuted
    # under certain circumstances)
    declare -f ${ACTION_FUNCTION} \
      | sed -En 's/\s+\$NOSHOW.*$//; s/;$//; s/^.*\$SHOW //p' \
      | sed -En 's/"/${QUOTE}/g; s/\$([^{])/${DOLLAR}\1/g; s/\\/${BACKSLASH}/g; p' \
      | while read LINE; do eval "echo \"${LINE}\""; done \
      | sed -E '/^\s*$/d'
    printf "${NORMAL}"
  else
    echo "${RED}Action function \"$1\" not defined${NORMAL}"
  fi
}

# Command to leave the script ("return" when the script is sourced, "exit" when
# it is called normally, that is, within its own subshell).
EXIT=exit
if [ ${QLEVER_CMD} != $0 ]; then EXIT=return; fi
function exit_qlever { eval ${EXIT}; }



# First separate the variable assignment arguments from the others. The
# assignment will go in VARS, the rest will stay in $@ (both arrays).
# VARS=( "QLEVER_CMD=${QLEVER_CMD}" "QLEVER_CMD_DIR=${QLEVER_CMD_DIR}" )
# VARS=()
# # OPT=""
# for ARG do
#   shift
#   # [[ "${ARG}" =~ ^--$ ]] && OPT="${ARG}" && continue
#   [[ "${ARG}" =~ ^[A-Z_]+= ]] && VARS+=( "${ARG}" ) && continue
#   set -- "$@" "${ARG}"
# done
# # for VAR in "${VARS[@]}"; do echo "VAR = \"${VAR}\""; done
# # for ARG in "$@"; do echo "ARG = \"${ARG}\""; done
# # echo
# 
# # Special command "show-config" (for debugging, not one of the completions).
# if [ "$*" == "show-config" ]; then
#   echo "${BOLD}${MAGENTA}Secret action \"show-config\":${NORMAL}"
#   echo
#   cat << EOT
# Showing the settings of some variables after they went through "make" and then
# exported to the "qlever" script again (for debugging). If you call the script
# with a variable assignment as in "qlever USE_DOCKER=0 ...", that value should
# overrule the one from the QLeverfile.
# EOT
#   echo "${BLUE}"
#   qlever_make "${VARS[@]}" export.HIDDEN
#   echo "${NORMAL}"
#   eval ${EXIT}
# fi
# 
# # Actually do these assignments. NO: this is already done above!
# $(qlever_make "${VARS[@]}" export.HIDDEN)
# eval $(qlever_make "${VARS[@]}" export.HIDDEN)




###
### WHAT THE SCRIPT ACTUALLY DOES
###

# For selected actions: If USE_DOCKER=1 check if docker container is running
# and if not run it.
USE_DOCKER_ACTIONS=:start:index:
if [[ ${USE_DOCKER_ACTIONS} == *:"$ARG":* ]]; then
  if [ "${USE_DOCKER}" == "1" ]; then
    if [ "$(docker container inspect -f '{{.State.Running}}' ${QLEVER_DOCKER_CONTAINER} 2> /dev/null)" == "true" ]; then
      echo "${MAGENTA}Using the already running docker container \"${QLEVER_DOCKER_CONTAINER}\"${NORMAL}"
      echo
    else
      echo "${MAGENTA}Starting new docker container \"${QLEVER_DOCKER_CONTAINER}\"${NORMAL}"
      echo
      qlever_make_show "${VARS[@]}" QLEVER_CMD_DIR="${QLEVER_CMD_DIR}" docker-run.HIDDEN
      echo
      qlever_make QLEVER_CMD_DIR="${QLEVER_CMD_DIR}" "${VARS[@]}" docker-run.HIDDEN
    fi
  else
    if [ "$(docker container inspect -f '{{.State.Running}}' ${QLEVER_DOCKER_CONTAINER} 2> /dev/null)" == "true" ]; then
      echo "${MAGENTA}USE_DOCKER=0 but found docker container \"${QLEVER_DOCKER_CONTAINER}\", removing it ...${NORMAL}"
      echo
      qlever_make_show "${VARS[@]}" docker-remove.HIDDEN
      echo
      qlever_make "${VARS[@]}" docker-remove.HIDDEN
    fi
  fi
fi


# If the last argument is "show", just show the commands, but don't execute
# them. The first for loop is a portable hack to get the last argument.
for LAST; do true; done
if [ "${LAST}" == "show" ]; then
  echo "${BOLD}Just showing what would be executed${NORMAL}"
  echo
  for ARG in "$@"; do
    if [ "${ARG}" != "show" ]; then
      ACTION_FUNCTION=action_$(echo ${ARG} | sed 's/-/_/g')
      if [ "$(declare -f ${ACTION_FUNCTION})" ]; then
        echo "\"${ARG}\" would execute the following:"
        echo
        show_action "${ACTION_FUNCTION}"
        # qlever_make_show "${VARS[@]}" "${ARG}"
        echo
      else
        echo "${RED}Action \"${ARG}\" not defined, use the autocompletion${NORMAL}"
        echo
      fi
    fi
  done
  exit
fi

# For each action, check whether the corresponding action function exists, and
# if yes, show the command and then execute it.
for ARG in "$@"; do
  # If USE_DOCKER=1 and action requires docker, make sure it's running.
  USE_DOCKER_ACTIONS=:start:index:
  if [[ ${USE_DOCKER_ACTIONS} == *:"$ARG":* ]]; then
    if [[ :1:yes:true: == *:${USE_DOCKER}:* ]]; then
      if ! docker container inspect -f '{{.State.Running}}' ${QLEVER_DOCKER_CONTAINER} > /dev/null 2>&1; then
        execute_action action_docker_on
        echo
      fi
    fi
  fi
  # Now execute the action.
  echo "${BOLD}Executing \"${ARG}\":${NORMAL}"
  echo
  ACTION_FUNCTION=action_$(echo ${ARG} | sed 's/-/_/g')
  if [ "$(declare -f ${ACTION_FUNCTION})" ]; then
    if show_action "${ACTION_FUNCTION}"; then
      echo
      execute_action "${ACTION_FUNCTION}"
      echo
    fi
  else
    echo "${RED}Action \"${ARG}\" not defined, use the autocompletion${NORMAL}"
    echo
  fi
done<|MERGE_RESOLUTION|>--- conflicted
+++ resolved
@@ -651,18 +651,11 @@
 RDF_FILES         = "latest-lexemes.ttl.bz2 latest-all.ttl.bz2"
 EXTRACT_PREFIXES  = "for F in \${RDF_FILES}; do bzcat \\\$F | head -1000 | \grep ^@prefix; done | sort -u > ${DB}.prefix-definitions"
 CAT_FILES         = "bzcat -f ${DB}.prefix-definitions \${RDF_FILES}"
-<<<<<<< HEAD
-TEXT_INDEX        = false
-STXXL_MEMORY_GB   = 40
-SETTINGS_JSON     = '{ "languages-internal": ["en"], "prefixes-external": [ "<http://www.wikidata.org/entity/statement", "<http://www.wikidata.org/value", "<http://www.wikidata.org/reference" ], "locale": { "language": "en", "country": "US", "ignore-punctuation": true }, "ascii-prefixes-only": true, "num-triples-per-batch": 25000000 }'
-GET_DATA_CMD      = "wget https://dumps.wikimedia.org/wikidatawiki/entities/latest-all.ttl.bz2 https://dumps.wikimedia.org/wikidatawiki/entities/latest-lexemes.ttl.bz2"
-=======
 WITH_TEXT_INDEX   = false
 STXXL_MEMORY_GB   = 10
 SETTINGS_JSON     = '{ "languages-internal": ["en"], "prefixes-external": [ "<http://www.wikidata.org/entity/statement", "<http://www.wikidata.org/value", "<http://www.wikidata.org/reference" ], "locale": { "language": "en", "country": "US", "ignore-punctuation": true }, "ascii-prefixes-only": true, "num-triples-per-batch": 10000000 }'
-DOWNLOAD_CMD      = "wget -nc https://dumps.wikimedia.org/wikidatawiki/entities/latest-all.ttl.bz2 https://dumps.wikimedia.org/wikidatawiki/entities/latest-lexemes.ttl.bz2"
+GET_DATA_CMD      = "wget -nc https://dumps.wikimedia.org/wikidatawiki/entities/latest-all.ttl.bz2 https://dumps.wikimedia.org/wikidatawiki/entities/latest-lexemes.ttl.bz2"
 INDEX_DESCRIPTION = "Full Wikidata dump (latest-all.ttl.bz2 from \$(ls -l --time-style=+%d.%m.%Y latest-all.ttl.bz2 | cut -d" " -f6), latest-lexemes.ttl.bz2 from \$(ls -l --time-style=+%d.%m.%Y latest-lexemes.ttl.bz2 | cut -d" " -f6))"
->>>>>>> fc93574b
 EOT
       read -r -d "" SERVER_SETTINGS << EOT
 HOSTNAME                       = $(hostname -f)
